mod error;
mod utils;

use crate::utils::set_panic_hook;
use wasm_bindgen::prelude::*;

use secp256k1::SecretKey;

// When the `wee_alloc` feature is enabled, use `wee_alloc` as the global
// allocator.
#[cfg(feature = "wee_alloc")]
#[global_allocator]
static ALLOC: wee_alloc::WeeAlloc = wee_alloc::WeeAlloc::INIT;

#[wasm_bindgen]
pub fn hello() -> u8 {
    set_panic_hook();
    123
}

#[wasm_bindgen]
pub fn key_generate() {
    set_panic_hook();

    // TODO: return keypair (pub/priv + address)
    fcsigner::key_generate();
}

#[wasm_bindgen]
pub fn transaction_create(unsigned_message_api: String) -> Result<String, JsValue> {
    set_panic_hook();

    match serde_json::from_str(unsigned_message_api.as_str()) {
        Ok(decode_unsigned_message_api) => {
            match fcsigner::transaction_create(decode_unsigned_message_api) {
                Ok(cbor_hexstring) => Ok(cbor_hexstring),
                Err(_) => Err(JsValue::from_str(
                    "Error converting the transcation to CBOR",
                )),
            }
        }
        Err(err) => Err(JsValue::from_str(
            format!("{}", std::io::Error::from(err)).as_str(),
        )),
    }
}

#[wasm_bindgen]
pub fn transaction_parse(cbor_hexstring: String) -> Result<String, JsValue> {
    set_panic_hook();

    match fcsigner::transaction_parse(cbor_hexstring) {
        Ok(message_parsed) => match serde_json::to_string(&message_parsed) {
            Ok(transaction) => Ok(transaction),
            Err(err) => Err(JsValue::from_str(
                format!("{}", std::io::Error::from(err)).as_str(),
            )),
        },
        Err(_) => Err(JsValue::from_str("Error parsing the CBOR transaction")),
    }
}

#[wasm_bindgen]
pub fn sign_transaction(unsigned_message_api: String, prvkey: String) -> Result<String, JsValue> {
    set_panic_hook();

    let decode_unsigned_message_api = match serde_json::from_str(unsigned_message_api.as_str()) {
        Ok(decode_unsigned_message_api) => decode_unsigned_message_api,
        Err(err) => {
            return Err(JsValue::from_str(
                format!("{}", std::io::Error::from(err)).as_str(),
            ))
        }
    };
    let secret_key = match utils::from_hex_string(&prvkey) {
        Ok(prvkey_bytes) => match SecretKey::parse_slice(&prvkey_bytes) {
            Ok(secret_key) => secret_key,
            Err(_) => return Err(JsValue::from_str("Error while parsing private key")),
        },
        Err(_) => return Err(JsValue::from_str("Error while converting key from hex")),
    };

    let signed_message = match fcsigner::sign_transaction(decode_unsigned_message_api, secret_key) {
        Ok(signed_message) => signed_message,
        Err(_) => return Err(JsValue::from_str("Error signing message")),
    };

    Ok(utils::to_hex_string(&signed_message.serialize()))
}

#[wasm_bindgen]
pub fn sign_message() {
    set_panic_hook();

    // TODO: message ?
    // TODO: return signature
}

#[wasm_bindgen]
pub fn verify_signature(
    signature_hex: String,
    message_hex: String,
    pubkey_hex: String,
) -> Result<bool, JsValue> {
    set_panic_hook();

    let signature = match utils::from_hex_string(&signature_hex) {
        Ok(signature) => signature,
        Err(err) => return Err(JsValue::from_str("Error decoding signature")),
    };

    let pubkey = match utils::from_hex_string(&pubkey_hex) {
        Ok(pubkey) => pubkey,
        Err(err) => return Err(JsValue::from_str("Error decoding public key")),
    };

    let message = match utils::from_hex_string(&message_hex) {
        Ok(message) => message,
        Err(err) => return Err(JsValue::from_str("Error decoding message")),
    };

    let resp = fcsigner::verify_signature(&signature, &message, &pubkey);

    match resp {
<<<<<<< HEAD
        Ok(_bool) => return Ok(_bool),
        Err(_) => return Err(JsValue::from_str("Error verifying signature")),
    };
=======
        Ok(_bool) => _bool,
        Err(_) => false,
    }
>>>>>>> 20c6b06c
}<|MERGE_RESOLUTION|>--- conflicted
+++ resolved
@@ -122,13 +122,7 @@
     let resp = fcsigner::verify_signature(&signature, &message, &pubkey);
 
     match resp {
-<<<<<<< HEAD
         Ok(_bool) => return Ok(_bool),
         Err(_) => return Err(JsValue::from_str("Error verifying signature")),
     };
-=======
-        Ok(_bool) => _bool,
-        Err(_) => false,
-    }
->>>>>>> 20c6b06c
 }