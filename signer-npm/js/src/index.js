const bip39 = require("bip39");
const bip32 = require("bip32");
const cbor = require("ipld-dag-cbor").util;
const secp256k1 = require("secp256k1");
const BN = require("bn.js");
const { MethodInit, MethodPaych } = require("./methods");

const ExtendedKey = require("./extendedkey");
const {
  getDigest,
  getAccountFromPath,
  addressAsBytes,
  bytesToAddress,
  tryToPrivateKeyBuffer,
} = require("./utils");
const { ProtocolIndicator } = require("./constants");

function generateMnemonic() {
  // 256 so it generate 24 words
  return bip39.generateMnemonic(256);
}

function keyDeriveFromSeed(seed, path) {
  if (typeof seed === "string") {
    seed = Buffer.from(seed, "hex");
  }

  const masterKey = bip32.fromSeed(seed);

  const childKey = masterKey.derivePath(path);

  let testnet = false;
  if (getAccountFromPath(path) === "1") {
    testnet = true;
  }

  return new ExtendedKey(childKey.privateKey, testnet);
}

function keyDerive(mnemonic, path, password) {
  if (password === undefined) {
    throw new Error(
      "'password' argument must be of type string or an instance of Buffer or ArrayBuffer. Received undefined"
    );
  }

  const seed = bip39.mnemonicToSeedSync(mnemonic, password);
  return keyDeriveFromSeed(seed, path);
}

function keyRecover(privateKey, testnet) {
  // verify format and convert to buffer if needed
  privateKey = tryToPrivateKeyBuffer(privateKey);
  return new ExtendedKey(privateKey, testnet);
}

function serializeBigNum(gasprice) {
  if (gasprice == "0") {
    return Buffer.from("");
  }
  const gaspriceBigInt = new BN(gasprice, 10);
  const gaspriceBuffer = gaspriceBigInt.toArrayLike(
    Buffer,
    "be",
    gaspriceBigInt.byteLength()
  );
  return Buffer.concat([Buffer.from("00", "hex"), gaspriceBuffer]);
}

function transactionSerializeRaw(message) {
  if (!("to" in message) || typeof message.to !== "string") {
    throw new Error("'to' is a required field and has to be a 'string'");
  }
  if (!("from" in message) || typeof message.from !== "string") {
    throw new Error("'from' is a required field and has to be a 'string'");
  }
  if (!("nonce" in message) || typeof message.nonce !== "number") {
    throw new Error("'nonce' is a required field and has to be a 'number'");
  }
  if (
    !("value" in message) ||
    typeof message.value !== "string" ||
    message.value === "" ||
    message.value.includes("-")
  ) {
    throw new Error(
      "'value' is a required field and has to be a 'string' but not empty or negative"
    );
  }
  if (!("gasfeecap" in message) || typeof message.gasfeecap !== "string") {
    throw new Error("'gasfeecap' is a required field and has to be a 'string'");
  }
  if (!("gaspremium" in message) || typeof message.gaspremium !== "string") {
    throw new Error(
      "'gaspremium' is a required field and has to be a 'string'"
    );
  }
  if (!("gaslimit" in message) || typeof message.gaslimit !== "number") {
    throw new Error("'gaslimit' is a required field and has to be a 'number'");
  }
  if (!("method" in message) || typeof message.method !== "number") {
    throw new Error("'method' is a required field and has to be a 'number'");
  }
  if (!("params" in message) || typeof message.params !== "string") {
    throw new Error("'params' is a required field and has to be a 'string'");
  }

  const to = addressAsBytes(message.to);
  const from = addressAsBytes(message.from);

  const value = serializeBigNum(message.value);
  const gasfeecap = serializeBigNum(message.gasfeecap);
  const gaspremium = serializeBigNum(message.gaspremium);

  const message_to_encode = [
    0,
    to,
    from,
    message.nonce,
    value,
    message.gaslimit,
    gasfeecap,
    gaspremium,
    message.method,
<<<<<<< HEAD
    Buffer.from(message.params, "base64"),
=======
    Buffer.from(message.params),
>>>>>>> d0a26479
  ];

  return cbor.serialize(message_to_encode);
}

function transactionSerialize(message) {
  const raw_cbor = transactionSerializeRaw(message);
  return Buffer.from(raw_cbor).toString("hex");
}

function transactionParse(cborMessage, testnet) {
  const decoded = cbor.deserialize(Buffer.from(cborMessage, "hex"));

  if (decoded[0] !== 0) {
    throw new Error("Unsupported version");
  }
  if (decoded.length < 10) {
    throw new Error(
      "The cbor is missing some fields... please verify you have 9 fields."
    );
  }

  const message = {};

  message.to = bytesToAddress(decoded[1], testnet);
  message.from = bytesToAddress(decoded[2], testnet);
  message.nonce = decoded[3];
  if (decoded[4][0] === 0x01) {
    throw new Error("Value cant be negative");
  }
  message.value = new BN(decoded[4].toString("hex"), 16).toString(10);
  message.gaslimit = decoded[5];
  message.gasfeecap = new BN(decoded[6].toString("hex"), 16).toString(10);
  message.gaspremium = new BN(decoded[7].toString("hex"), 16).toString(10);
  message.method = decoded[8];
  message.params = decoded[9].toString();

  return message;
}

function transactionSignRaw(unsignedMessage, privateKey) {
  if (typeof unsignedMessage === "object") {
    unsignedMessage = transactionSerializeRaw(unsignedMessage);
  }
  if (typeof unsignedMessage === "string") {
    unsignedMessage = Buffer.from(unsignedMessage, "hex");
  }

  // verify format and convert to buffer if needed
  privateKey = tryToPrivateKeyBuffer(privateKey);

  const messageDigest = getDigest(unsignedMessage);
  const signature = secp256k1.ecdsaSign(messageDigest, privateKey);

  return Buffer.concat([
    Buffer.from(signature.signature),
    Buffer.from([signature.recid]),
  ]);
}

function transactionSign(unsignedMessage, privateKey) {
  if (typeof unsignedMessage !== "object") {
    throw new Error(
      "'message' need to be an object. Cannot be under CBOR format."
    );
  }
  const signature = transactionSignRaw(unsignedMessage, privateKey);

  const signedMessage = {};

  signedMessage.message = unsignedMessage;

  // TODO: support BLS scheme
  signedMessage.signature = {
    data: signature.toString("base64"),
    type: ProtocolIndicator.SECP256K1,
  };

  return signedMessage;
}

function transactionSignLotus(unsignedMessage, privateKey) {
  const signedMessage = transactionSign(unsignedMessage, privateKey);

  return JSON.stringify({
    Message: {
      From: signedMessage.message.from,
      GasLimit: signedMessage.message.gaslimit,
      GasFeeCap: signedMessage.message.gasfeecap,
      GasPremium: signedMessage.message.gaspremium,
      Method: signedMessage.message.method,
      Nonce: signedMessage.message.nonce,
      Params: Buffer.from(signedMessage.message.params, "hex").toString(
        "base64"
      ),
      To: signedMessage.message.to,
      Value: signedMessage.message.value,
    },
    Signature: {
      Data: signedMessage.signature.data,
      Type: signedMessage.signature.type,
    },
  });
}

// TODO: new function 'verifySignature(signedMessage)'; Makes more sense ?
function verifySignature(signature, message) {
  if (typeof message === "object") {
    message = transactionSerializeRaw(message);
  }
  if (typeof message === "string") {
    message = Buffer.from(message, "hex");
  }

  if (typeof signature === "string") {
    // We should have a padding!
    if (signature.slice(-1) === "=") {
      signature = Buffer.from(signature, "base64");
    } else {
      signature = Buffer.from(signature, "hex");
    }
  }

  const messageDigest = getDigest(message);

  const publicKey = secp256k1.ecdsaRecover(
    signature.slice(0, -1),
    signature[64],
    messageDigest,
    false
  );
  return secp256k1.ecdsaVerify(
    signature.slice(0, -1),
    messageDigest,
    publicKey
  );
}

function createPymtChan(from, to, amount, nonce) {
  if (typeof from !== "string") {
    throw new Error("`from` address has to be a string.");
  }
  if (typeof to !== "string") {
    throw new Error("`to` address has to be a string.");
  }
  if (typeof amount !== "string") {
    throw new Error("`amount` address has to be a string.");
  }
  let constructorParams = [to, from];
  let serializedConstructorParams = cbor.serialize(constructorParams);

  let execParams = [
    {
      42: Buffer.from(
        "000155001466696C2F312F7061796D656E746368616E6E656C",
        "hex"
      ),
    },
    serializedConstructorParams,
  ];
  let serializedParams = cbor.serialize(execParams);
  let message = {
    from: from,
    to: "t01",
    nonce: nonce,
    value: new BN(amount).toString(10),
    gasprice: new BN("100").toString(10),
    gaslimit: 200000000,
    method: MethodInit.Exec,
    params: serializedParams.toString("base64"),
  };

  return message;
}

function settlePymtChan(pch, from, nonce) {
  if (typeof pch !== "string") {
    throw new Error("`pch` address has to be a string.");
  }
  if (typeof from !== "string") {
    throw new Error("`from` address has to be a string.");
  }
  let message = {
    from: from,
    to: pch,
    nonce: nonce,
    value: new BN("0".toString("hex"), 16).toString(10),
    gasprice: new BN("100".toString("hex"), 16).toString(10),
    gaslimit: 200000000,
    method: MethodPaych.Settle,
    params: "",
  };
  return message;
}

function collectPymtChan(pch, from, nonce) {
  if (typeof pch !== "string") {
    throw new Error("`pch` address has to be a string.");
  }
  if (typeof from !== "string") {
    throw new Error("`from` address has to be a string.");
  }
  let message = {
    from: from,
    to: pch,
    nonce: nonce,
    value: new BN("0".toString("hex"), 16).toString(10),
    gasprice: new BN("100".toString("hex"), 16).toString(10),
    gaslimit: 200000000,
    method: MethodPaych.Collect,
    params: "",
  };
  return message;
}

function updatePymtChan(pch, from, signedVoucherBase64, nonce) {
  if (typeof pch !== "string") {
    throw new Error("`pch` address has to be a string.");
  }
  if (typeof from !== "string") {
    throw new Error("`from` address has to be a string.");
  }
  if (typeof signedVoucherBase64 !== "string") {
    throw new Error("`signedVoucher` has to be a base64 string.");
  }
  let cborSignedVoucher = Buffer.from(signedVoucherBase64, "base64");
  let signedVoucher = cbor.deserialize(cborSignedVoucher);
  let updateChannelStateParams = [
    signedVoucher,
    Buffer.alloc(0),
    Buffer.alloc(0),
  ];
  let serializedParams = cbor.serialize(updateChannelStateParams);
  let message = {
    from: from,
    to: pch,
    nonce: nonce,
    value: new BN("0".toString("hex"), 16).toString(10),
    gasprice: new BN("100".toString("hex"), 16).toString(10),
    gaslimit: 200000000,
    method: MethodPaych.UpdateChannelState,
    params: serializedParams.toSTring("base64"),
  };
  return message;
}

function signVoucher(unsignedVoucherBase64, privateKey) {
  if (typeof unsignedVoucherBase64 !== "string") {
    throw new Error("`unsignedVoucher` has to be a base64 string.");
  }
  if (typeof privateKey !== "string") {
    throw new Error("`privateKey` has to be a base64 string.");
  }
  let cborUnsignedVoucher = Buffer.from(unsignedVoucherBase64, "base64");

  // verify format and convert to buffer if needed
  privateKey = tryToPrivateKeyBuffer(privateKey);

  const messageDigest = getDigest(cborUnsignedVoucher);
  const signature = secp256k1.ecdsaSign(messageDigest, privateKey);

  let unsignedVoucher = cbor.deserialize(cborUnsignedVoucher);

  unsignedVoucher[9] = signature;

  const signedVoucher = cbor.serialize(unsignedVoucher);

  return signedVoucher.toString("base64");
}

function createVoucher(
  timeLockMin,
  timeLockMax,
  amount,
  lane,
  nonce,
  minSettleHeight
) {
  let voucher = [
    timeLockMin,
    timeLockMax,
    Buffer.alloc(0),
    null,
    lane,
    nonce,
    amount,
    minSettleHeight,
    [],
    Buffer.alloc(0),
  ];

  let serializedVoucher = cbor.serialize(voucher);

  return serializedVoucher.toString("base64");
}

module.exports = {
  generateMnemonic,
  keyDerive,
  keyDeriveFromSeed,
  keyRecover,
  transactionSerialize,
  transactionSerializeRaw,
  transactionParse,
  transactionSign,
  transactionSignLotus,
  transactionSignRaw,
  verifySignature,
<<<<<<< HEAD
  createVoucher,
  signVoucher,
  updatePymtChan,
  collectPymtChan,
  createPymtChan,
  settlePymtChan,
=======
  addressAsBytes,
  bytesToAddress,
>>>>>>> d0a26479
};<|MERGE_RESOLUTION|>--- conflicted
+++ resolved
@@ -122,11 +122,7 @@
     gasfeecap,
     gaspremium,
     message.method,
-<<<<<<< HEAD
     Buffer.from(message.params, "base64"),
-=======
-    Buffer.from(message.params),
->>>>>>> d0a26479
   ];
 
   return cbor.serialize(message_to_encode);
@@ -435,15 +431,12 @@
   transactionSignLotus,
   transactionSignRaw,
   verifySignature,
-<<<<<<< HEAD
   createVoucher,
   signVoucher,
   updatePymtChan,
   collectPymtChan,
   createPymtChan,
   settlePymtChan,
-=======
   addressAsBytes,
   bytesToAddress,
->>>>>>> d0a26479
 };