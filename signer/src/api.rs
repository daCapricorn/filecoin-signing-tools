--- conflicted
+++ resolved
@@ -1,23 +1,11 @@
-<<<<<<< HEAD
-use crate::error::SignerError;
-use crate::signature::Signature;
-use extras::{multisig, paych, ExecParams};
-=======
 use std::convert::TryFrom;
 use std::str::FromStr;
 
->>>>>>> d0a26479
 use forest_address::{Address, Network};
 use forest_cid::{multihash::Identity, Cid, Codec};
 use forest_encoding::tuple::*;
 use forest_message::{Message, SignedMessage, UnsignedMessage};
 use forest_vm::Serialized;
-<<<<<<< HEAD
-use num_bigint_chainsafe::BigUint;
-use serde::{Deserialize, Serialize, Serializer};
-use std::convert::TryFrom;
-use std::str::FromStr;
-=======
 use num_bigint_chainsafe::BigInt;
 use serde::{Deserialize, Serialize};
 
@@ -28,7 +16,6 @@
 
 use crate::error::SignerError;
 use crate::signature::Signature;
->>>>>>> d0a26479
 
 pub enum SigTypes {
     SigTypeSecp256k1 = 0x01,
@@ -68,13 +55,8 @@
             }
         };
 
-<<<<<<< HEAD
         Ok(multisig::ConstructorParams {
-            signers: signers,
-=======
-        Ok(ConstructorParams {
             signers,
->>>>>>> d0a26479
             num_approvals_threshold: constructor_params.num_approvals_threshold,
             unlock_duration: constructor_params.unlock_duration,
         })
@@ -99,13 +81,9 @@
             base64::decode(exec_constructor.constructor_params)
                 .map_err(|err| SignerError::GenericString(err.to_string()))?;
 
-<<<<<<< HEAD
         if exec_constructor.code_cid != "fil/1/multisig".to_string()
             && exec_constructor.code_cid != "fil/1/paymentchannel".to_string()
         {
-=======
-        if exec_constructor.code_cid != "fil/1/multisig" {
->>>>>>> d0a26479
             return Err(SignerError::GenericString(
                 "Only support `fil/1/multisig` and `fil/1/paymentchannel` code for now."
                     .to_string(),
