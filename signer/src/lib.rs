#![cfg_attr(not(test), deny(clippy::unwrap_used, clippy::expect_used,))]

<<<<<<< HEAD
use crate::api::{
    MessageParams, MessageTx, MessageTxAPI, MessageTxNetwork, SignatureAPI, SignedMessageAPI,
    UnsignedMessageAPI,
};
use crate::error::SignerError;
use extras::{multisig, paych, ExecParams, MethodInit, INIT_ACTOR_ADDR};
use forest_address::{Address, Network};
use forest_cid::{multihash::Identity, Cid, Codec};
use forest_encoding::blake2b_256;
use forest_encoding::{from_slice, to_vec};
use num_bigint_chainsafe::{BigInt, BigUint};
=======
>>>>>>> d0a26479
use std::convert::TryFrom;
use std::str::FromStr;

use bip39::{Language, MnemonicType, Seed};
use bls_signatures::Serialize;
use forest_address::{Address, Network};
use forest_cid::{multihash::Identity, Cid, Codec};
use forest_encoding::blake2b_256;
use forest_encoding::{from_slice, to_vec};
use num_bigint_chainsafe::BigInt;
use rayon::prelude::*;
use secp256k1::util::{
    COMPRESSED_PUBLIC_KEY_SIZE, FULL_PUBLIC_KEY_SIZE, SECRET_KEY_SIZE, SIGNATURE_SIZE,
};
use secp256k1::{recover, sign, verify, Message, RecoveryId};
use zx_bip44::BIP44Path;

use extras::{
    ConstructorParams, ExecParams, MethodInit, MethodMultisig, ProposalHashData, ProposeParams,
    TxnID, TxnIDParams, INIT_ACTOR_ADDR,
};

use crate::api::{
    MessageParams, MessageTx, MessageTxAPI, MessageTxNetwork, SignatureAPI, SignedMessageAPI,
    UnsignedMessageAPI,
};
use crate::error::SignerError;
use crate::extended_key::ExtendedSecretKey;
use crate::signature::{Signature, SignatureBLS, SignatureSECP256K1};

pub mod api;
pub mod error;
pub mod extended_key;
pub mod signature;
pub mod utils;

/// Mnemonic string
pub struct Mnemonic(pub String);

/// CBOR message in a buffer
pub struct CborBuffer(pub Vec<u8>);

impl AsRef<[u8]> for CborBuffer {
    fn as_ref(&self) -> &[u8] {
        &self.0
    }
}

pub const SIGNATURE_RECOVERY_SIZE: usize = SIGNATURE_SIZE + 1;

/// Private key buffer
pub struct PrivateKey(pub [u8; SECRET_KEY_SIZE]);

/// Public key buffer
pub struct PublicKey(pub [u8; FULL_PUBLIC_KEY_SIZE]);

/// Compressed public key buffer
pub struct PublicKeyCompressed(pub [u8; COMPRESSED_PUBLIC_KEY_SIZE]);

/// Extended key structure
pub struct ExtendedKey {
    pub private_key: PrivateKey,
    pub public_key: PublicKey,
    pub address: String,
}

#[cfg(feature = "with-ffi-support")]
ffi_support::implement_into_ffi_by_pointer!(ExtendedKey);

impl TryFrom<String> for PrivateKey {
    type Error = SignerError;

    fn try_from(s: String) -> Result<PrivateKey, Self::Error> {
        let v = base64::decode(&s)?;

        PrivateKey::try_from(v)
    }
}

impl TryFrom<Vec<u8>> for PrivateKey {
    type Error = SignerError;

    fn try_from(v: Vec<u8>) -> Result<PrivateKey, Self::Error> {
        if v.len() != SECRET_KEY_SIZE {
            return Err(SignerError::GenericString("Invalid Key Length".to_string()));
        }
        let mut sk = PrivateKey {
            0: [0; SECRET_KEY_SIZE],
        };
        sk.0.copy_from_slice(&v[..SECRET_KEY_SIZE]);
        Ok(sk)
    }
}

/// Generates a random mnemonic (English - 24 words)
pub fn key_generate_mnemonic() -> Result<Mnemonic, SignerError> {
    let mnemonic = bip39::Mnemonic::new(MnemonicType::Words24, Language::English);
    Ok(Mnemonic(mnemonic.to_string()))
}

/// Returns a public key, private key and address given a mnemonic, derivation path and a password
///
/// # Arguments
///
/// * `mnemonic` - A string containing a 24-words English mnemonic
/// * `path` - A string containing a derivation path
/// * `password` - Password to decrypt seed, if none use and empty string (e.g "")
pub fn key_derive(mnemonic: &str, path: &str, password: &str) -> Result<ExtendedKey, SignerError> {
    let mnemonic = bip39::Mnemonic::from_phrase(&mnemonic, Language::English)
        .map_err(|err| SignerError::GenericString(err.to_string()))?;

    let seed = Seed::new(&mnemonic, password);

    let master = ExtendedSecretKey::try_from(seed.as_bytes())?;

    let bip44_path = BIP44Path::from_string(path)?;

    let esk = master.derive_bip44(&bip44_path)?;

    let mut address = Address::new_secp256k1(&esk.public_key().to_vec())?;

    address.set_network(Network::Mainnet);
    if bip44_path.is_testnet() {
        address.set_network(Network::Testnet);
    }

    Ok(ExtendedKey {
        private_key: PrivateKey(esk.secret_key()),
        public_key: PublicKey(esk.public_key()),
        address: address.to_string(),
    })
}

/// Returns a public key, private key and address given a seed and derivation path
///
/// # Arguments
///
/// * `seed` - A seed as bytes array
/// * `path` - A string containing a derivation path
///
pub fn key_derive_from_seed(seed: &[u8], path: &str) -> Result<ExtendedKey, SignerError> {
    let master = ExtendedSecretKey::try_from(seed)?;

    let bip44_path = BIP44Path::from_string(path)?;

    let esk = master.derive_bip44(&bip44_path)?;

    let mut address = Address::new_secp256k1(&esk.public_key().to_vec())?;

    address.set_network(Network::Mainnet);
    if bip44_path.is_testnet() {
        address.set_network(Network::Testnet);
    }

    Ok(ExtendedKey {
        private_key: PrivateKey(esk.secret_key()),
        public_key: PublicKey(esk.public_key()),
        address: address.to_string(),
    })
}

/// Get extended key from private key
///
/// # Arguments
///
/// * `private_key` - A `PrivateKey`
/// * `testnet` - specify the network, `true` if testnet else `false` for mainnet
///
pub fn key_recover(private_key: &PrivateKey, testnet: bool) -> Result<ExtendedKey, SignerError> {
    let secret_key = secp256k1::SecretKey::parse_slice(&private_key.0)?;
    let public_key = secp256k1::PublicKey::from_secret_key(&secret_key);
    let mut address = Address::new_secp256k1(&public_key.serialize())?;

    if testnet {
        address.set_network(Network::Testnet);
    } else {
        address.set_network(Network::Mainnet);
    }

    Ok(ExtendedKey {
        private_key: PrivateKey(secret_key.serialize()),
        public_key: PublicKey(public_key.serialize()),
        address: address.to_string(),
    })
}

/// Serialize a transaction and return a CBOR hexstring.
///
/// # Arguments
///
/// * `transaction` - a filecoin transaction
///
pub fn transaction_serialize(
    unsigned_message_arg: &UnsignedMessageAPI,
) -> Result<CborBuffer, SignerError> {
    let unsigned_message = forest_message::UnsignedMessage::try_from(unsigned_message_arg)?;
    let message_cbor = CborBuffer(to_vec(&unsigned_message)?);
    Ok(message_cbor)
}

/// Parse a CBOR hextring into a filecoin transaction (signed or unsigned).
///
/// # Arguments
///
/// * `hexstring` - the cbor hexstring to parse
/// * `testnet` - boolean value `true` if testnet or `false` for mainnet
///
pub fn transaction_parse(
    cbor_buffer: &CborBuffer,
    testnet: bool,
) -> Result<MessageTxAPI, SignerError> {
    let message: MessageTx = from_slice(cbor_buffer.as_ref())?;

    let message_tx_with_network = MessageTxNetwork {
        message_tx: message,
        testnet,
    };

    let parsed_message = MessageTxAPI::try_from(message_tx_with_network)?;

    Ok(parsed_message)
}

fn transaction_sign_secp56k1_raw(
    unsigned_message_api: &UnsignedMessageAPI,
    private_key: &PrivateKey,
) -> Result<SignatureSECP256K1, SignerError> {
    let message_cbor = transaction_serialize(unsigned_message_api)?;

    let secret_key = secp256k1::SecretKey::parse_slice(&private_key.0)?;

    let cid_hashed = utils::get_digest(message_cbor.as_ref())?;

    let message_digest = Message::parse_slice(&cid_hashed)?;

    let (signature_rs, recovery_id) = sign(&message_digest, &secret_key);

    let mut signature = SignatureSECP256K1 { 0: [0; 65] };
    signature.0[..64].copy_from_slice(&signature_rs.serialize()[..]);
    signature.0[64] = recovery_id.serialize();

    Ok(signature)
}

fn transaction_sign_bls_raw(
    unsigned_message_api: &UnsignedMessageAPI,
    private_key: &PrivateKey,
) -> Result<SignatureBLS, SignerError> {
    let message_cbor = transaction_serialize(unsigned_message_api)?;

    let sk = bls_signatures::PrivateKey::from_bytes(&private_key.0)?;
    let sig = sk.sign(&message_cbor.0);

    Ok(SignatureBLS::try_from(sig.as_bytes())?)
}

/// Sign a transaction and return a raw signature (RSV format).
///
/// # Arguments
///
/// * `unsigned_message_api` - an unsigned filecoin message
/// * `private_key` - a `PrivateKey`
///
pub fn transaction_sign_raw(
    unsigned_message_api: &UnsignedMessageAPI,
    private_key: &PrivateKey,
) -> Result<Signature, SignerError> {
    // the `from` address protocol let us know which signing scheme to use
    let signature = match unsigned_message_api
        .from
        .as_bytes()
        .get(1)
        .ok_or_else(|| SignerError::GenericString("Empty signing protocol".into()))?
    {
        b'1' => Signature::SignatureSECP256K1(transaction_sign_secp56k1_raw(
            unsigned_message_api,
            private_key,
        )?),
        b'3' => {
            Signature::SignatureBLS(transaction_sign_bls_raw(unsigned_message_api, private_key)?)
        }
        _ => {
            return Err(SignerError::GenericString(
                "Unknown signing protocol".to_string(),
            ));
        }
    };

    Ok(signature)
}

/// Sign a transaction and return a signed message (message + signature).
///
/// # Arguments
///
/// * `unsigned_message_api` - an unsigned filecoin message
/// * `private_key` - a `PrivateKey`
///
pub fn transaction_sign(
    unsigned_message: &UnsignedMessageAPI,
    private_key: &PrivateKey,
) -> Result<SignedMessageAPI, SignerError> {
    let signature = transaction_sign_raw(unsigned_message, private_key)?;

    let signed_message = SignedMessageAPI {
        message: unsigned_message.to_owned(),
        signature: SignatureAPI::from(&signature),
    };

    Ok(signed_message)
}

fn verify_secp256k1_signature(
    signature: &SignatureSECP256K1,
    cbor_buffer: &CborBuffer,
) -> Result<bool, SignerError> {
    let network = Network::Testnet;

    let signature_rs = secp256k1::Signature::parse_slice(&signature.0[..64])?;
    let recovery_id = RecoveryId::parse(signature.0[64])?;

    // Should be default network here
    // FIXME: For now only testnet
    let tx = transaction_parse(cbor_buffer, network == Network::Testnet)?;

    // Decode the CBOR transaction hex string into CBOR transaction buffer
    let message_digest = utils::get_digest(cbor_buffer.as_ref())?;

    let blob_to_sign = Message::parse_slice(&message_digest)?;

    let public_key = recover(&blob_to_sign, &signature_rs, &recovery_id)?;
    let mut from = Address::new_secp256k1(&public_key.serialize().to_vec())?;
    from.set_network(network);

    let tx_from = match tx {
        MessageTxAPI::UnsignedMessageAPI(tx) => tx.from,
        MessageTxAPI::SignedMessageAPI(tx) => tx.message.from,
    };
    let expected_from = from.to_string();

    // Compare recovered public key with the public key from the transaction
    if tx_from != expected_from {
        return Ok(false);
    }

    Ok(verify(&blob_to_sign, &signature_rs, &public_key))
}

fn verify_bls_signature(
    signature: &SignatureBLS,
    cbor_buffer: &CborBuffer,
) -> Result<bool, SignerError> {
    // TODO: need a function to extract from public key from cbor buffer directly
    let message = transaction_parse(cbor_buffer, true)?;

    let pk = bls_signatures::PublicKey::from_bytes(message.get_message().from.as_bytes())?;

    let sig = bls_signatures::Signature::from_bytes(signature.as_ref())?;

    let result = pk.verify(sig, cbor_buffer.as_ref());

    Ok(result)
}

/// Verify a signature. Return a boolean.
///
/// # Arguments
///
/// * `signature` - RSV format signature or BLS signature
/// * `cbor_buffer` - the CBOR transaction to verify the signature against
///
pub fn verify_signature(
    signature: &Signature,
    cbor_buffer: &CborBuffer,
) -> Result<bool, SignerError> {
    let result = match signature {
        Signature::SignatureSECP256K1(sig_secp256k1) => {
            verify_secp256k1_signature(sig_secp256k1, cbor_buffer)?
        }
        Signature::SignatureBLS(sig_bls) => verify_bls_signature(sig_bls, cbor_buffer)?,
    };

    Ok(result)
}

fn extract_from_pub_key_from_message(
    cbor_message: &CborBuffer,
) -> Result<bls_signatures::PublicKey, SignerError> {
    let message = transaction_parse(cbor_message, true)?;

    let unsigned_message_api = message.get_message();
    let from_address = Address::from_str(&unsigned_message_api.from)?;

    let pk = bls_signatures::PublicKey::from_bytes(&from_address.payload_bytes())?;

    Ok(pk)
}

pub fn verify_aggregated_signature(
    signature: &SignatureBLS,
    cbor_messages: &[CborBuffer],
) -> Result<bool, SignerError> {
    let sig = bls_signatures::Signature::from_bytes(signature.as_ref())?;

    // Get public keys from message
    let tmp: Result<Vec<_>, SignerError> = cbor_messages
        .iter()
        .map(|cbor_message| extract_from_pub_key_from_message(cbor_message))
        .collect();

    let pks = match tmp {
        Ok(public_keys) => public_keys,
        Err(_) => {
            return Err(SignerError::GenericString(
                "Invalid public key extracted from message".to_string(),
            ));
        }
    };

    // Hashes
    let hashes: Vec<_> = cbor_messages
        .par_iter()
        .map(|cbor_message| bls_signatures::hash(cbor_message.as_ref()))
        .collect::<Vec<_>>();

    Ok(bls_signatures::verify(&sig, &hashes, pks.as_slice()))
}

/// Utilitary function to create a create multisig message. Return an unsigned message.
///
/// # Arguments
///
/// * `sender_address` - A string address
/// * `addresses` - List of string addresses of the multisig
/// * `value` - Value to send on the multisig
/// * `required` - Number of required signatures required
/// * `nonce` - Nonce of the message
/// * `duration` - Duration of the multisig
///
pub fn create_multisig(
    sender_address: String,
    addresses: Vec<String>,
    value: String,
    required: i64,
    nonce: u64,
    duration: i64,
) -> Result<UnsignedMessageAPI, SignerError> {
    let signers_tmp: Result<Vec<Address>, _> = addresses
        .into_iter()
        .map(|address_string| Address::from_str(&address_string))
        .collect();

    let signers = match signers_tmp {
        Ok(signers) => signers,
        Err(_) => {
            return Err(SignerError::GenericString(
                "Failed to parse one of the signer addresses".to_string(),
            ));
        }
    };

    if duration < 0 && duration != -1 {
        return Err(SignerError::GenericString(
            "Invalid duration value (duration >= -1)".to_string(),
        ));
    };

<<<<<<< HEAD
    let constructor_params_multisig = multisig::ConstructorParams {
=======
    let constructor_params_multisig = ConstructorParams {
>>>>>>> d0a26479
        signers,
        num_approvals_threshold: required,
        unlock_duration: duration,
    };

    let serialized_constructor_params = forest_vm::Serialized::serialize::<
        multisig::ConstructorParams,
    >(constructor_params_multisig)
    .map_err(|err| SignerError::GenericString(err.to_string()))?;

    let message_params_multisig = ExecParams {
        code_cid: Cid::new_v1(Codec::Raw, Identity::digest(b"fil/1/multisig")),
        constructor_params: serialized_constructor_params,
    };

    let serialized_params = forest_vm::Serialized::serialize::<ExecParams>(message_params_multisig)
        .map_err(|err| SignerError::GenericString(err.to_string()))?;

    let multisig_create_message_api = UnsignedMessageAPI {
        to: INIT_ACTOR_ADDR.to_string(),
        from: sender_address,
        nonce,
        value,
        gas_limit: 1000000,
        gas_fee_cap: "2500".to_string(),
        gas_premium: "2500".to_string(),
        method: MethodInit::Exec as u64,
        params: base64::encode(serialized_params.bytes()),
    };

    Ok(multisig_create_message_api)
}

/// Utilitary function to create a proposal multisig message. Return an unsigned message.
///
/// # Arguments
///
/// * `multisig_address` - A string address
/// * `to_address` - A string address
/// * `from_address` - A string address
/// * `amount` - Amount of the transaction
/// * `nonce` - Nonce of the message
///
pub fn proposal_multisig_message(
    multisig_address: String,
    to_address: String,
    from_address: String,
    amount: String,
    nonce: u64,
) -> Result<UnsignedMessageAPI, SignerError> {
    let propose_params_multisig = multisig::ProposeParams {
        to: Address::from_str(&to_address)?,
        value: BigInt::from_str(&amount)?,
        method: 0,
        params: forest_vm::Serialized::new(Vec::new()),
    };

    let params =
        forest_vm::Serialized::serialize::<multisig::ProposeParams>(propose_params_multisig)
            .map_err(|err| SignerError::GenericString(err.to_string()))?;

    let multisig_propose_message_api = UnsignedMessageAPI {
        to: multisig_address,
        from: from_address,
        nonce,
        value: "0".to_string(),
        gas_limit: 1000000,
<<<<<<< HEAD
        method: multisig::MethodMultisig::Propose as u64,
=======
        gas_fee_cap: "2500".to_string(),
        gas_premium: "2500".to_string(),
        method: MethodMultisig::Propose as u64,
>>>>>>> d0a26479
        params: base64::encode(params.bytes()),
    };

    Ok(multisig_propose_message_api)
}

#[allow(clippy::too_many_arguments)]
fn approve_or_cancel_multisig_message(
    method: u64,
    multisig_address: String,
    message_id: i64,
    proposer_address: String,
    to_address: String,
    amount: String,
    from_address: String,
    nonce: u64,
) -> Result<UnsignedMessageAPI, SignerError> {
    let proposal_parameter = multisig::ProposalHashData {
        requester: Address::from_str(&proposer_address)?,
        to: Address::from_str(&to_address)?,
        value: BigInt::from_str(&amount)?,
        method: 0,
        params: forest_vm::Serialized::new(Vec::new()),
    };

    let serialize_proposal_parameter =
        forest_vm::Serialized::serialize::<multisig::ProposalHashData>(proposal_parameter)
            .map_err(|err| SignerError::GenericString(err.to_string()))?;
    let proposal_hash = blake2b_256(&serialize_proposal_parameter);

    let params_txnid = multisig::TxnIDParams {
        id: multisig::TxnID(message_id),
        proposal_hash,
    };

    let params = forest_vm::Serialized::serialize::<multisig::TxnIDParams>(params_txnid)
        .map_err(|err| SignerError::GenericString(err.to_string()))?;

    let multisig_unsigned_message_api = UnsignedMessageAPI {
        to: multisig_address,
        from: from_address,
        nonce,
        value: "0".to_string(),
        gas_limit: 1000000,
        gas_fee_cap: "2500".to_string(),
        gas_premium: "2500".to_string(),
        method,
        params: base64::encode(params.bytes()),
    };

    Ok(multisig_unsigned_message_api)
}

/// Utilitary function to create an approve multisig message. Return an unsigned message.
///
/// # Arguments
///
/// * `multisig_address` - A string address
/// * `message_id` - message id
/// * `proposer_address` - A string address
/// * `to_address` - A string address
/// * `amount` - Amount of the transaction
/// * `from_address` - A string address
/// * `nonce` - Nonce of the message
///
pub fn approve_multisig_message(
    multisig_address: String,
    message_id: i64,
    proposer_address: String,
    to_address: String,
    amount: String,
    from_address: String,
    nonce: u64,
) -> Result<UnsignedMessageAPI, SignerError> {
    approve_or_cancel_multisig_message(
        multisig::MethodMultisig::Approve as u64,
        multisig_address,
        message_id,
        proposer_address,
        to_address,
        amount,
        from_address,
        nonce,
    )
}

/// Utilitary function to create a cancel multisig message. Return an unsigned message.
///
/// # Arguments
///
/// * `multisig_address` - A string address
/// * `message_id` - message id
/// * `proposer_address` - A string address
/// * `to_address` - A string address
/// * `amount` - Amount of the transaction
/// * `from_address` - A string address
/// * `nonce` - Nonce of the message
///
pub fn cancel_multisig_message(
    multisig_address: String,
    message_id: i64,
    proposer_address: String,
    to_address: String,
    amount: String,
    from_address: String,
    nonce: u64,
) -> Result<UnsignedMessageAPI, SignerError> {
    approve_or_cancel_multisig_message(
        multisig::MethodMultisig::Cancel as u64,
        multisig_address,
        message_id,
        proposer_address,
        to_address,
        amount,
        from_address,
        nonce,
    )
}

/// Utilitary function to serialize parameters of a message. Return a CBOR hexstring.
///
/// # Arguments
///
/// * `params` - Parameters to serialize

pub fn serialize_params(params: MessageParams) -> Result<CborBuffer, SignerError> {
    let serialized_params = params.serialize()?;
    let message_cbor = CborBuffer(serialized_params.bytes().to_vec());
    Ok(message_cbor)
}

/// Utility function to create a payment channel creation message.  Returns unsigned message.
///
/// # Arguments
///
/// * `from_address` - A string address
/// * `to_address` - A string address
/// * `value` - Amount to put in the payment channel initially
/// * `nonce` - Nonce of the message; should be from_address's MpoolGetNonce() value
///
pub fn create_pymtchan(
    from_address: String,
    to_address: String,
    value: String,
    nonce: u64,
) -> Result<UnsignedMessageAPI, SignerError> {
    let create_payment_channel_params = paych::ConstructorParams {
        from: Address::from_str(&from_address)?,
        to: Address::from_str(&to_address)?,
    };

    let serialized_constructor_params =
        forest_vm::Serialized::serialize::<paych::ConstructorParams>(create_payment_channel_params)
            .map_err(|err| SignerError::GenericString(err.to_string()))?;

    let message_params_create_pymtchan = ExecParams {
        code_cid: Cid::new_v1(Codec::Raw, Identity::digest(b"fil/1/paymentchannel")),
        constructor_params: serialized_constructor_params,
    };

    let serialized_params =
        forest_vm::Serialized::serialize::<ExecParams>(message_params_create_pymtchan)
            .map_err(|err| SignerError::GenericString(err.to_string()))?;

    // TODO:  don't hardcode gas limit and gas price; use a gas estimator!
    let pch_create_message_api = UnsignedMessageAPI {
        to: "t01".to_owned(), // INIT_ACTOR_ADDR
        from: from_address.to_owned(),
        nonce,
        value,
        // Next two based on https://github.com/filecoin-project/lotus/blob/fe4efa0e0ee045d38f63f4955d01cbf3e36bc41f/paychmgr/simple.go#L40
        gas_price: "100".to_string(),
        gas_limit: 200000000,
        method: MethodInit::Exec as u64,
        params: base64::encode(serialized_params.bytes()),
    };

    Ok(pch_create_message_api)
}

/// Utility function to update the state of a payment channel.  Returns unsigned message.
///
/// # Arguments
///
/// * `pch_address` - A string address
/// * `from_address` - A string address
/// * `signed_voucher` - A SignedVoucher to be associated with the payment channel
/// * `nonce` - Nonce of the message; should be from_address's MpoolGetNonce() value
///
pub fn update_pymtchan(
    pch_address: String,
    from_address: String,
    signed_voucher: String,
    nonce: u64,
) -> Result<UnsignedMessageAPI, SignerError> {
    let sv_cbor = base64::decode(signed_voucher)?;

    let sv: paych::SignedVoucher = forest_encoding::from_slice(sv_cbor.as_ref())?;

    let update_payment_channel_params = paych::UpdateChannelStateParams {
        sv: sv,
        secret: vec![],
        proof: vec![],
    };

    let serialized_params = forest_vm::Serialized::serialize::<paych::UpdateChannelStateParams>(
        update_payment_channel_params,
    )
    .map_err(|err| SignerError::GenericString(err.to_string()))?;

    // TODO:  don't hardcode gas limit and gas price; use a gas estimator!
    let pch_update_message_api = UnsignedMessageAPI {
        to: pch_address, // INIT_ACTOR_ADDR
        from: from_address,
        nonce,
        value: "0".to_string(),
        // Next two based on https://github.com/filecoin-project/lotus/blob/fe4efa0e0ee045d38f63f4955d01cbf3e36bc41f/paychmgr/simple.go#L40
        gas_price: "100".to_string(),
        gas_limit: 200000000,
        method: paych::MethodsPaych::UpdateChannelState as u64,
        params: base64::encode(serialized_params.bytes()),
    };

    Ok(pch_update_message_api)
}

/// Utility function to generate a payment channel settle message.  Returns unsigned message.
///
/// # Arguments
///
/// * `pch_address` - A string address
/// * `from_address` - A string address
/// * `nonce` - Nonce of the message; should be from_address's MpoolGetNonce() value
///
pub fn settle_pymtchan(
    pch_address: String,
    from_address: String,
    nonce: u64,
) -> Result<UnsignedMessageAPI, SignerError> {
    // TODO:  don't hardcode gas limit and gas price; use a gas estimator!
    let pch_settle_message_api = UnsignedMessageAPI {
        to: pch_address,
        from: from_address,
        nonce,
        value: "0".to_string(),
        // Next two based on https://github.com/filecoin-project/lotus/blob/fe4efa0e0ee045d38f63f4955d01cbf3e36bc41f/paychmgr/simple.go#L40
        gas_price: "0".to_string(),
        gas_limit: 20000000,
        method: paych::MethodsPaych::Settle as u64,
        params: base64::encode(Vec::new()),
    };

    Ok(pch_settle_message_api)
}

/// Utility function to generate a payment channel collect message.  Returns unsigned message.
///
/// # Arguments
///
/// * `pch_address` - A string address
/// * `from_address` - A string address
/// * `nonce` - Nonce of the message; should be from_address's MpoolGetNonce() value
///
pub fn collect_pymtchan(
    pch_address: String,
    from_address: String,
    nonce: u64,
) -> Result<UnsignedMessageAPI, SignerError> {
    // TODO:  don't hardcode gas limit and gas price; use a gas estimator!
    let pch_collect_message_api = UnsignedMessageAPI {
        to: pch_address,
        from: from_address,
        nonce: nonce,
        value: "0".to_string(),
        // Next two based on https://github.com/filecoin-project/lotus/blob/fe4efa0e0ee045d38f63f4955d01cbf3e36bc41f/paychmgr/simple.go#L40
        gas_price: "0".to_string(),
        gas_limit: 20000000,
        method: paych::MethodsPaych::Collect as u64,
        params: base64::encode(Vec::new()),
    };

    Ok(pch_collect_message_api)
}

/// Sign a voucher for payment channel
///
/// # Arguments
///
/// * `voucher_string` - Voucher as base64 string;
/// * `private_key` - Private key as base64 string;
///
pub fn sign_voucher(
    voucher_string: String,
    private_key: &PrivateKey,
) -> Result<String, SignerError> {
    let decoded_voucher = base64::decode(voucher_string)?;
    let mut voucher: paych::SignedVoucher = from_slice(&decoded_voucher)?;

    let secret_key = secp256k1::SecretKey::parse_slice(&private_key.0)?;

    let digest = utils::get_digest(&decoded_voucher)?;

    let blob_to_sign = Message::parse_slice(&digest)?;

    let (signature_rs, recovery_id) = sign(&blob_to_sign, &secret_key);

    let mut signature = SignatureSECP256K1 { 0: [0; 65] };
    signature.0[..64].copy_from_slice(&signature_rs.serialize()[..]);
    signature.0[64] = recovery_id.serialize();

    voucher.signature = Some(forest_crypto::signature::Signature::new_secp256k1(
        signature.0.to_vec(),
    ));

    let cbor_voucher = base64::encode(to_vec(&voucher)?);

    Ok(cbor_voucher)
}

/// Create a voucher for payment channel
///
/// # Arguments
///
/// * `payment_channel_address` - The payment channel address;
/// * `amount` - Amount in the voucher;
/// * `lane` - Lane of the voucher;
/// * `nonce` - Next nonce of the voucher;
///
pub fn create_voucher(
    time_lock_min: i64,
    time_lock_max: i64,
    amount: String,
    lane: u64,
    nonce: u64,
    min_settle_height: i64,
) -> Result<String, SignerError> {
    let voucher = paych::SignedVoucher {
        time_lock_min: time_lock_min,
        time_lock_max: time_lock_max,
        secret_pre_image: Vec::new(),
        extra: None,
        lane: lane,
        nonce: nonce,
        amount: BigInt::parse_bytes(amount.as_bytes(), 10).unwrap(),
        min_settle_height: min_settle_height,
        merges: Vec::new(),
        signature: None,
    };

    let cbor_voucher = base64::encode(to_vec(&voucher)?);

    Ok(cbor_voucher)
}

#[cfg(test)]
mod tests {
<<<<<<< HEAD
=======
    use std::convert::TryFrom;

    use bip39::{Language, Seed};
    use bls_signatures::Serialize;
    use forest_address::Address;
    use forest_encoding::blake2b_256;
    use forest_encoding::to_vec;
    use rand::SeedableRng;
    use rand_chacha::ChaCha8Rng;
    use rayon::prelude::*;

>>>>>>> d0a26479
    use crate::api::{MessageParams, MessageTxAPI, UnsignedMessageAPI};
    use crate::signature::{Signature, SignatureBLS};
    use crate::{
        approve_multisig_message, cancel_multisig_message, collect_pymtchan, create_multisig,
        create_pymtchan, key_derive, key_derive_from_seed, key_generate_mnemonic, key_recover,
        proposal_multisig_message, serialize_params, settle_pymtchan, transaction_parse,
        transaction_serialize, transaction_sign, transaction_sign_bls_raw, transaction_sign_raw,
        update_pymtchan, verify_aggregated_signature, verify_signature, CborBuffer, Mnemonic,
        PrivateKey,
    };
<<<<<<< HEAD
    use bip39::{Language, Seed};
    use extras::paych;
    use forest_encoding::blake2b_256;
    use forest_encoding::to_vec;
    use num_bigint_chainsafe::BigInt;
    use std::convert::TryFrom;

    use bls_signatures::Serialize;
    use forest_address::Address;
    use rand::SeedableRng;
    use rand_chacha::ChaCha8Rng;
    use rayon::prelude::*;
    use regex::Regex;
=======
>>>>>>> d0a26479

    const BLS_PUBKEY: &str = "ade28c91045e89a0dcdb49d5ed0d62a4f02d78a96dbd406a4f9d37a1cd2fb5c29058def79b01b4d1556ade74ffc07904";
    const BLS_PRIVATEKEY: &str = "0x7Y0GGX92MeWBF9mcWuR5EYPxe2dy60r8XIQOD31BI=";

    // NOTE: not the same transaction used in other tests.
    const EXAMPLE_UNSIGNED_MESSAGE: &str = r#"
        {
            "to": "t17uoq6tp427uzv7fztkbsnn64iwotfrristwpryy",
            "from": "t1d2xrzcslx7xlbbylc5c3d5lvandqw4iwl6epxba",
            "nonce": 1,
            "value": "100000",
            "gaslimit": 1,
            "gasfeecap": "1",
            "gaspremium": "1",
            "method": 0,
            "params": ""
        }"#;

    const EXAMPLE_CBOR_DATA: &str =
        "8a005501fd1d0f4dfcd7e99afcb99a8326b7dc459d32c62855011eaf1c8a4bbfeeb0870b1745b1f57503470b71160144000186a01961a84200014200010040";

    /* signed message :
    82                                      # array(2)
       8A                                   # array(10)
          00                                # unsigned(0)
          55                                # bytes(21)
             01FD1D0F4DFCD7E99AFCB99A8326B7DC459D32C628 # "\x01\xFD\x1D\x0FM\xFC\xD7\xE9\x9A\xFC\xB9\x9A\x83&\xB7\xDCE\x9D2\xC6("
          55                                # bytes(21)
             011EAF1C8A4BBFEEB0870B1745B1F57503470B7116 # "\x01\x1E\xAF\x1C\x8AK\xBF\xEE\xB0\x87\v\x17E\xB1\xF5u\x03G\vq\x16"
          01                                # unsigned(1)
          44                                # bytes(4)
             000186A0                       # "\x00\x01\x86\xA0"
          19 09C4                           # unsigned(2500)
          42                                # bytes(2)
             0001                           # "\x00\x01"
          42                                # bytes(2)
             0001                           # "\x00\x01"
          00                                # unsigned(0)
          40                                # bytes(0)
                                            # ""
       58 42                                # bytes(66)
          0106398485060CA2A4DEB97027F518F45569360C3873A4303926FA6909A7299D4C55883463120836358FF3396882EE0DC2CF15961BD495CDFB3DE1EE2E8BD3768E01 # "\x01\x069\x84\x85\x06\f\xA2\xA4\xDE\xB9p'\xF5\x18\xF4Ui6\f8s\xA409&\xFAi\t\xA7)\x9DLU\x884c\x12\b65\x8F\xF39h\x82\xEE\r\xC2\xCF\x15\x96\e\xD4\x95\xCD\xFB=\xE1\xEE.\x8B\xD3v\x8E\x01"
    */

    const SIGNED_MESSAGE_CBOR: &str =
        "828a005501fd1d0f4dfcd7e99afcb99a8326b7dc459d32c62855011eaf1c8a4bbfeeb0870b1745b1f57503470b71160144000186a01909c4420001420001004058420106398485060ca2a4deb97027f518f45569360c3873a4303926fa6909a7299d4c55883463120836358ff3396882ee0dc2cf15961bd495cdfb3de1ee2e8bd3768e01";

    const EXAMPLE_PRIVATE_KEY: &str = "8VcW07ADswS4BV2cxi5rnIadVsyTDDhY1NfDH19T8Uo=";

    #[test]
    fn decode_key() {
        let pk = PrivateKey::try_from(EXAMPLE_PRIVATE_KEY.to_string()).unwrap();
        assert_eq!(base64::encode(&pk.0), EXAMPLE_PRIVATE_KEY);
    }

    #[test]
    fn generate_mnemonic() {
        let mnemonic = key_generate_mnemonic().expect("could not generate mnemonic");
        println!("{}", mnemonic.0);

        let word_count = mnemonic.0.split_ascii_whitespace().count();
        assert_eq!(word_count, 24)
    }

    #[test]
    fn derive_key() {
        let mnemonic = "equip will roof matter pink blind book anxiety banner elbow sun young";

        let extended_key = key_derive(mnemonic, "m/44'/461'/0/0/0", "").unwrap();

        assert_eq!(
            base64::encode(&extended_key.private_key.0),
            EXAMPLE_PRIVATE_KEY
        );
    }

    #[test]
    fn derive_key_password() {
        let mnemonic = "equip will roof matter pink blind book anxiety banner elbow sun young";

        let m = bip39::Mnemonic::from_phrase(&mnemonic.to_string(), Language::English).unwrap();

        let seed = Seed::new(&m, "password");

        let extended_key_expected =
            key_derive_from_seed(seed.as_bytes(), "m/44'/461'/0/0/0").unwrap();

        let extended_key = key_derive(mnemonic, "m/44'/461'/0/0/0", "password").unwrap();

        assert_eq!(
            base64::encode(&extended_key.private_key.0),
            base64::encode(&extended_key_expected.private_key.0)
        );
    }

    #[test]
    fn derive_key_from_seed() {
        let mnemonic = Mnemonic(
            "equip will roof matter pink blind book anxiety banner elbow sun young".to_string(),
        );

        let mnemonic = bip39::Mnemonic::from_phrase(&mnemonic.0, Language::English).unwrap();

        let seed = Seed::new(&mnemonic, "");

        let extended_key = key_derive_from_seed(seed.as_bytes(), "m/44'/461'/0/0/0").unwrap();

        assert_eq!(
            base64::encode(&extended_key.private_key.0),
            EXAMPLE_PRIVATE_KEY
        );
    }

    #[test]
    fn test_key_recover_testnet() {
        let private_key = PrivateKey::try_from(EXAMPLE_PRIVATE_KEY.to_string()).unwrap();
        let testnet = true;

        let recovered_key = key_recover(&private_key, testnet).unwrap();

        assert_eq!(
            base64::encode(&recovered_key.private_key.0),
            EXAMPLE_PRIVATE_KEY
        );

        assert_eq!(
            &recovered_key.address,
            "t1d2xrzcslx7xlbbylc5c3d5lvandqw4iwl6epxba"
        );
    }

    #[test]
    fn test_key_recover_mainnet() {
        let private_key = PrivateKey::try_from(EXAMPLE_PRIVATE_KEY.to_string()).unwrap();
        let testnet = false;

        let recovered_key = key_recover(&private_key, testnet).unwrap();

        assert_eq!(
            base64::encode(&recovered_key.private_key.0),
            EXAMPLE_PRIVATE_KEY
        );

        assert_eq!(
            &recovered_key.address,
            "f1d2xrzcslx7xlbbylc5c3d5lvandqw4iwl6epxba"
        );
    }

    #[test]
    fn parse_unsigned_transaction() {
        let cbor_data = CborBuffer(hex::decode(EXAMPLE_CBOR_DATA).unwrap());

        let unsigned_tx = transaction_parse(&cbor_data, true).expect("FIX ME");
        let to = match unsigned_tx {
            MessageTxAPI::UnsignedMessageAPI(tx) => tx.to,
            MessageTxAPI::SignedMessageAPI(_) => panic!("Should be a Unsigned Message!"),
        };

        println!("{}", to);
        assert_eq!(to, "t17uoq6tp427uzv7fztkbsnn64iwotfrristwpryy".to_string());
    }

    #[test]
    fn parse_signed_transaction() {
        let cbor_data = CborBuffer(hex::decode(SIGNED_MESSAGE_CBOR).unwrap());

        let signed_tx = transaction_parse(&cbor_data, true).expect("Could not parse");
        let signature = match signed_tx {
            MessageTxAPI::UnsignedMessageAPI(_) => panic!("Should be a Signed Message!"),
            MessageTxAPI::SignedMessageAPI(tx) => tx.signature,
        };

        assert_eq!(
            hex::encode(&signature.data),
            "06398485060ca2a4deb97027f518f45569360c3873a4303926fa6909a7299d4c55883463120836358ff3396882ee0dc2cf15961bd495cdfb3de1ee2e8bd3768e01".to_string()
        );
    }

    #[test]
    fn parse_transaction_with_network() {
        let cbor_data = CborBuffer(hex::decode(EXAMPLE_CBOR_DATA).unwrap());

        let unsigned_tx_mainnet = transaction_parse(&cbor_data, false).expect("Could not parse");
        let (to, from) = match unsigned_tx_mainnet {
            MessageTxAPI::UnsignedMessageAPI(tx) => (tx.to, tx.from),
            MessageTxAPI::SignedMessageAPI(_) => panic!("Should be a Unsigned Message!"),
        };

        println!("{}", to);
        assert_eq!(to, "f17uoq6tp427uzv7fztkbsnn64iwotfrristwpryy".to_string());
        assert_eq!(
            from,
            "f1d2xrzcslx7xlbbylc5c3d5lvandqw4iwl6epxba".to_string()
        );
    }

    #[test]
    fn parse_transaction_with_network_testnet() {
        let cbor_data = CborBuffer(hex::decode(EXAMPLE_CBOR_DATA).unwrap());

        let unsigned_tx_testnet = transaction_parse(&cbor_data, true).expect("Could not parse");
        let (to, from) = match unsigned_tx_testnet {
            MessageTxAPI::UnsignedMessageAPI(tx) => (tx.to, tx.from),
            MessageTxAPI::SignedMessageAPI(_) => panic!("Should be a Unsigned Message!"),
        };

        println!("{}", to);
        assert_eq!(to, "t17uoq6tp427uzv7fztkbsnn64iwotfrristwpryy".to_string());
        assert_eq!(
            from,
            "t1d2xrzcslx7xlbbylc5c3d5lvandqw4iwl6epxba".to_string()
        );
    }

    #[test]
    fn parse_transaction_signed_with_network() {
        let cbor_data = CborBuffer(hex::decode(SIGNED_MESSAGE_CBOR).unwrap());

        let signed_tx_mainnet = transaction_parse(&cbor_data, false).expect("Could not parse");
        let (to, from) = match signed_tx_mainnet {
            MessageTxAPI::UnsignedMessageAPI(_) => panic!("Should be a Signed Message!"),
            MessageTxAPI::SignedMessageAPI(tx) => (tx.message.to, tx.message.from),
        };

        println!("{}", to);
        assert_eq!(to, "f17uoq6tp427uzv7fztkbsnn64iwotfrristwpryy".to_string());
        assert_eq!(
            from,
            "f1d2xrzcslx7xlbbylc5c3d5lvandqw4iwl6epxba".to_string()
        );
    }

    #[test]
    fn parse_transaction_signed_with_network_testnet() {
        let cbor_data = CborBuffer(hex::decode(SIGNED_MESSAGE_CBOR).unwrap());

        let signed_tx_testnet = transaction_parse(&cbor_data, true).expect("Could not parse");
        let (to, from) = match signed_tx_testnet {
            MessageTxAPI::UnsignedMessageAPI(_) => panic!("Should be a Signed Message!"),
            MessageTxAPI::SignedMessageAPI(tx) => (tx.message.to, tx.message.from),
        };

        assert_eq!(to, "t17uoq6tp427uzv7fztkbsnn64iwotfrristwpryy".to_string());
        assert_eq!(
            from,
            "t1d2xrzcslx7xlbbylc5c3d5lvandqw4iwl6epxba".to_string()
        );
    }

    #[test]
    fn verify_invalid_signature() {
        // Path 44'/461'/0/0/0
        let private_key = PrivateKey::try_from(EXAMPLE_PRIVATE_KEY.to_string()).unwrap();
        let message_user_api: UnsignedMessageAPI = serde_json::from_str(EXAMPLE_UNSIGNED_MESSAGE)
            .expect("Could not serialize unsigned message");

        // Sign
        let signature = transaction_sign_raw(&message_user_api, &private_key).unwrap();

        // Verify
        let message = forest_message::UnsignedMessage::try_from(&message_user_api)
            .expect("Could not serialize unsigned message");
        let message_cbor = CborBuffer(to_vec(&message).unwrap());

        let valid_signature = verify_signature(&signature, &message_cbor);
        assert!(valid_signature.unwrap());

        // Tampered signature and look if it valid
        let mut sig = signature.as_bytes();
        sig[5] = 0x01;
        sig[34] = 0x00;

        let tampered_signature = Signature::try_from(sig).expect("FIX ME");

        let valid_signature = verify_signature(&tampered_signature, &message_cbor);
        assert!(valid_signature.is_err() || !valid_signature.unwrap());
    }

    #[test]
    fn sign_bls_transaction() {
        // Get address
        let bls_pubkey = hex::decode(BLS_PUBKEY).unwrap();
        let bls_address = Address::new_bls(bls_pubkey.as_slice()).unwrap();

        // Get BLS private key
        let bls_key = PrivateKey::try_from(BLS_PRIVATEKEY.to_string()).unwrap();

        println!("{}", bls_address.to_string());

        // Prepare message with BLS address
        let message = UnsignedMessageAPI {
            to: "t17uoq6tp427uzv7fztkbsnn64iwotfrristwpryy".to_string(),
            from: bls_address.to_string(),
            nonce: 1,
            value: "100000".to_string(),
            gas_limit: 25000,
            gas_fee_cap: "2500".to_string(),
            gas_premium: "2500".to_string(),
            method: 0,
            params: "".to_string(),
        };

        let raw_sig = transaction_sign_bls_raw(&message, &bls_key).unwrap();
        let sig = bls_signatures::Signature::from_bytes(&raw_sig.0).expect("FIX ME");

        let bls_pk =
            bls_signatures::PublicKey::from_bytes(&hex::decode(BLS_PUBKEY).unwrap()).unwrap();

        let message_cbor = transaction_serialize(&message).expect("FIX ME");

        assert!(bls_pk.verify(sig, &message_cbor));
    }

    #[test]
    fn test_verify_aggregated_signature() {
        // sign 3 messages
        let num_messages = 3;

        let mut rng = ChaCha8Rng::seed_from_u64(12);

        // generate private keys
        let private_keys: Vec<_> = (0..num_messages)
            .map(|_| bls_signatures::PrivateKey::generate(&mut rng))
            .collect();

        // generate messages
        let messages: Vec<UnsignedMessageAPI> = (0..num_messages)
            .map(|i| {
                //Prepare transaction
                let bls_public_key = private_keys[i].public_key();
                let bls_address = Address::new_bls(&bls_public_key.as_bytes()).unwrap();

                UnsignedMessageAPI {
                    to: "t17uoq6tp427uzv7fztkbsnn64iwotfrristwpryy".to_string(),
                    from: bls_address.to_string(),
                    nonce: 1,
                    value: "100000".to_string(),
                    gas_limit: 25000,
                    gas_fee_cap: "2500".to_string(),
                    gas_premium: "2500".to_string(),
                    method: 0,
                    params: "".to_string(),
                }
            })
            .collect();

        // sign messages
        let sigs: Vec<bls_signatures::Signature>;
        sigs = messages
            .par_iter()
            .zip(private_keys.par_iter())
            .map(|(message, pk)| {
                let private_key = PrivateKey::try_from(pk.as_bytes()).expect("FIX ME");
                let raw_sig = transaction_sign_bls_raw(message, &private_key).unwrap();

                bls_signatures::Serialize::from_bytes(&raw_sig.0).expect("FIX ME")
            })
            .collect::<Vec<bls_signatures::Signature>>();

        // serialize messages
        let cbor_messages: Vec<CborBuffer>;
        cbor_messages = messages
            .par_iter()
            .map(|message| transaction_serialize(message).unwrap())
            .collect::<Vec<CborBuffer>>();

        let aggregated_signature = bls_signatures::aggregate(&sigs).expect("FIX ME");

        let sig = SignatureBLS::try_from(aggregated_signature.as_bytes()).expect("FIX ME");

        assert!(verify_aggregated_signature(&sig, &cbor_messages[..]).unwrap());
    }

    // ----------------------------------------
    //    PaychCreate test vector + test
    // ----------------------------------------
    // const PYMT_CHAN_EXAMPLE_UNSIGNED_MESSAGE: &str = r#"
    //     {
    //         "to": builtin.InitActorAddr,
    //         "from": "t3smdzzt2fbrzalmfi5rskc3tc6wpwcj2zbgyu5engqtkkzrxteg2oyqpukqzrhqqfvzqadh7mtqye443liejq",
    //         "nonce": 1,
    //         "value": "1",
    //         "gasprice": "0",
    //         "gaslimit": 1000000,
    //         "method": builtin.MethodsInit.Exec,
    //         "params": "(see below)"
    //     }"#;
    // where the p.ch. payments are going to address
    //   t1evcupqzya3nuzhuabg4oxwoe2ls7eamcu3uw4cy
    //
    //
    // How does simple.go:createPaych() create the Params field?
    //
    // 1. First serialize to/from into 'params':
    //
    //  82                         # array(2)
    //    58 31                    # bytes(49) == From address
    //        (03)93079CCF450C7205B0A8EC64A16E62F59F61275909B14E91A684D4ACC6F321B4EC41F4543313C205AE60019FEC9C304E # (t3)smdzzt2fbrzalmfi5rskc3tc6wpwcj2zbgyu5engqtkkzrxteg2oyqpukqzrhqqfvzqadh7mtqye4(43liejq)
    //  55                         # bytes(21) == To address
    //    (01)254547C33806DB4C9E8009B8EBD9C4D2E5F20182 # (t1)evcupqzya3nuzhuabg4oxwoe2ls7eamc(u3uw4cy)
    //
    // 2. Next, the Code CID and the 'params' struct serialized above together
    // into 'enc' which will become Params field in the message::
    //  82                         # array(2)
    //    D8 2A                    # tag(42)
    //      58 19                  # bytes(25) == PaymentChannelActorCodeID
    //        000155001466696C2F312F7061796D656E746368616E6E656C
    //    58 4A                    # bytes(74) == 'params' above
    //        8258310393079CCF450C7205B0A8EC64A16E62F59F61275909B14E91A684D4ACC6F321B4EC41F4543313C205AE60019FEC9C304E5501254547C33806DB4C9E8009B8EBD9C4D2E5F20182
    //
    // 3. Full message as seen by MpoolPush():
    //
    //  82                         # array(2)
    //    89                       # array(9)
    //      00                     # unsigned(0) == Version
    //      42                     # bytes(2)
    //        0001                 # == To: builtin.InitActorAddr (1)
    //      58 31                  # bytes(49) == From: (t3)smdzzt2fbrzalmfi5
    //        0393079CCF450C7205B0 #              rskc3tc6wpwcj2zbgyu5engqtkk
    //        A8EC64A16E62F59F6127 #              zrxteg2oyqpukqzrhqqfvzqadh7m
    //        5909B14E91A684D4ACC6 #              tqye4(43liejq)
    //        F321B4EC41F4543313C205AE60019FEC9C304E
    //      01                     # unsigned(1) ==> Nonce: 1
    //      42                     # bytes(2)
    //        0001                 # ==> Amt: 1
    //      40                     # bytes(0)
    //                             # ==> Gas price: 0 (==empty buffer)
    //      1A 000F4240            # unsigned(1000000) ==> Gas limit: 1000000
    //      02                     # unsigned(2): ==> Method: builtin.
    //                             #                 MethodsInit.Exec (2)
    //      58 6A                  # bytes(106) ==> Params: 'enc' above
    //        82D82A5819000155001466696C2F312F7061796D656E746368616E6E656C584A8258310393079CCF450C7205B0A8EC64A16E62F59F61275909B14E91A684D4ACC6F321B4EC41F4543313C205AE60019FEC9C304E5501254547C33806DB4C9E8009B8EBD9C4D2E5F20182
    //      58 61                  # bytes(97) ==> Signature
    //        02836BEF21C8075AD92BE49C2A47C08A2236036B1879301D81B71D285A49E6DE91816FC5C41918F292FD691A5BE23C0E9409C4C62570624356501B785D793950F17BB36E5DA58FE9468E5604D3041B9D13333B8FB1D8A817EFF7FC70A18D676D2C
    #[test]
    fn payment_channel_creation_bls_signing() {
        let from_key = "8niW4fUBoKNo3GMDVfWu0oari11js4t1QpwXVBpEpFA=".to_string();
        let _from_address = "t3smdzzt2fbrzalmfi5rskc3tc6wpwcj2zbgyu5engqtkkzrxteg2oyqpukqzrhqqfvzqadh7mtqye443liejq";
        let bls_key = PrivateKey::try_from(from_key).unwrap();
        let from_pkey = "93079ccf450c7205b0a8ec64a16e62f59f61275909b14e91a684d4acc6f321b4ec41f4543313c205ae60019fec9c304e";

        //let to_key = "f945c98b4ebade1084c583316556fd27ec0ac855a1857e758e71bb59791e030d";
        //let to_address = "t1evcupqzya3nuzhuabg4oxwoe2ls7eamcu3uw4cy";

        /*let paych_constructor_params = paych::ConstructorParams{
            to: Address::from_str("t1evcupqzya3nuzhuabg4oxwoe2ls7eamcu3uw4cy").unwrap(),
            from: Address::from_str("t3smdzzt2fbrzalmfi5rskc3tc6wpwcj2zbgyu5engqtkkzrxteg2oyqpukqzrhqqfvzqadh7mtqye443liejq").unwrap(),
        }*/

        let pch_create = serde_json::json!(
        {
            "to": "t01",           // INIT_ACTOR_ADDR
            "from": "t3smdzzt2fbrzalmfi5rskc3tc6wpwcj2zbgyu5engqtkkzrxteg2oyqpukqzrhqqfvzqadh7mtqye443liejq",
            "nonce": 1,
            "value": "1",
            "gasprice": "100",
            "gaslimit": 200000000,
            "method": 2,           // extras::MethodInit::Exec
            "params": "gtgqWBkAAVUAFGZpbC8xL3BheW1lbnRjaGFubmVsWEqCWDEDkwecz0UMcgWwqOxkoW5i9Z9hJ1kJsU6RpoTUrMbzIbTsQfRUMxPCBa5gAZ/snDBOVQElRUfDOAbbTJ6ACbjr2cTS5fIBgg=="
        });

        let pch_create_message_api = create_pymtchan(
            "t3smdzzt2fbrzalmfi5rskc3tc6wpwcj2zbgyu5engqtkkzrxteg2oyqpukqzrhqqfvzqadh7mtqye443liejq".to_string(),
            "t1evcupqzya3nuzhuabg4oxwoe2ls7eamcu3uw4cy".to_string(),
            "1".to_string(),
            1,
        )
        .unwrap();

        let pch_create_message_expected: UnsignedMessageAPI =
            serde_json::from_value(pch_create).unwrap();

        assert_eq!(
            serde_json::to_string(&pch_create_message_expected).unwrap(),
            serde_json::to_string(&pch_create_message_api).unwrap()
        );

        // First check transaction_serialize() in creating an unsigned message
        let result = transaction_serialize(&pch_create_message_api).unwrap();

        assert_eq!(
            hex::encode(&result),
            "890042000158310393079ccf450c7205b0a8ec64a16e62f59f61275909b14e91a684d4acc6f321b4ec41f4543313c205ae60019fec9c304e014200014200641a0bebc20002586a82d82a5819000155001466696c2f312f7061796d656e746368616e6e656c584a8258310393079ccf450c7205b0a8ec64a16e62f59f61275909b14e91a684d4acc6f321b4ec41f4543313c205ae60019fec9c304e5501254547c33806db4c9e8009b8ebd9c4d2e5f20182",
            "Correct unsigned message should match"
        );

        // Now check that we can generate a correct signature
        let raw_sig = transaction_sign_bls_raw(&pch_create_message_api, &bls_key).unwrap();
        let sig = bls_signatures::Signature::from_bytes(&raw_sig.0).expect("FIX ME");

        let bls_pkey =
            bls_signatures::PublicKey::from_bytes(&hex::decode(from_pkey).unwrap()).unwrap();

        assert!(bls_pkey.verify(sig, &result));
    }

    // This example reverses the to/from addresses compared with
    // previous test.
    const PYMTCHAN_EXAMPLE_UNSIGNED_MSG: &str = r#"
        {
            "to": "t01",
            "from": "t1evcupqzya3nuzhuabg4oxwoe2ls7eamcu3uw4cy",
            "nonce": 1,
            "value": "1",
            "gasprice": "0",
            "gaslimit": 1000000,
            "method": 2,
            "params": "gtgqWBkAAVUAFGZpbC8xL3BheW1lbnRjaGFubmVsWEqCVQElRUfDOAbbTJ6ACbjr2cTS5fIBglgxA5MHnM9FDHIFsKjsZKFuYvWfYSdZCbFOkaaE1KzG8yG07EH0VDMTwgWuYAGf7JwwTg=="
        }"#;
    //
    // Here are the bytes of the final signed message:
    // (see previous example for detailed field labeling)
    //
    // 82                                   # array(2)
    const PYMTCHAN_EXAMPLE_UNSIGNED_MSG_CBOR: &str = r#"
       89                                   # array(9)
          00                                # unsigned(0) 'Version
          42                                # bytes(2)    'To
             0001                           # 
          55                                # bytes(21)   'From
             01254547C33806DB4C9E8009B8EBD9C4D2E5F20182
          01                                # unsigned(1) 'Nonce
          42                                # bytes(2)    'Amount
             0001                           # 
          40                                # bytes(0)    'Gas price
                                            # ""
          1A 000F4240                       # unsigned(1000000) 'Gas limit
          02                                # unsigned(2)       'Method
          58 6A                             # bytes(106)        'Params
             82D82A5819000155001466696C2F312F7061796D656E746368616E6E656C584A825501254547C33806DB4C9E8009B8EBD9C4D2E5F2018258310393079CCF450C7205B0A8EC64A16E62F59F61275909B14E91A684D4ACC6F321B4EC41F4543313C205AE60019FEC9C304E 
    "#;
    //   58 42                                # bytes(66)   'Signature
    //      01D2C3D56B58CAD05781E8107A90DF55B6715DEE12FEEB268CF697FF24BC9ABF5777C7EE2A939F4FD9E8EEB40FB5DE396B73A03DC019699593A87E299E9927F37F01
    #[test]
    fn payment_channel_creation_secp256k1_signing() {
        let from_key = "+UXJi0663hCExYMxZVb9J+wKyFWhhX51jnG7WXkeAw0=".to_string();
        let _from_pkey = "254547c33806db4c9e8009b8ebd9c4d2e5f20182";
        let privkey = PrivateKey::try_from(from_key).unwrap();

        let _pch_create_message_unsigned = serde_json::json!(PYMTCHAN_EXAMPLE_UNSIGNED_MSG);
        let pch_create_message_api: UnsignedMessageAPI =
            serde_json::from_str(PYMTCHAN_EXAMPLE_UNSIGNED_MSG)
                .expect("Could not serialize unsigned message");
        // TODO:  ^^^ this is an error, these lines are duplicated.  First one should have called create_pymtchan()

        let signed_message_result = transaction_sign(&pch_create_message_api, &privkey).unwrap();
        // TODO:  how do I check the signature of a transaction_sign() result

        // Check the raw bytes match the test vector cbor
        let cbor_result_unsigned_msg =
            transaction_serialize(&signed_message_result.message).unwrap();
        let mut expected_unsigned_message_cbor_string: String =
            PYMTCHAN_EXAMPLE_UNSIGNED_MSG_CBOR.to_string();
        let mut new_expected_unsigned_message_cbor_string = String::from("");
        let re = Regex::new(r"(?P<comment>#.*)").unwrap();
        for l in expected_unsigned_message_cbor_string.lines() {
            let l = re.replace_all(l, "");
            new_expected_unsigned_message_cbor_string.push_str(&l);
        }
        expected_unsigned_message_cbor_string = new_expected_unsigned_message_cbor_string;
        &expected_unsigned_message_cbor_string.retain(|c| !c.is_whitespace());

        assert_eq!(
            hex::encode(&cbor_result_unsigned_msg),
            expected_unsigned_message_cbor_string.to_ascii_lowercase(),
            "Correct unsigned message should match"
        );
    }

    const PYMTCHAN_UPDATE_EXAMPLE_UNSIGNED_MSG: &str = r#"
    {
        "to": "t2oajfrgjjllncvbxx4shzbxy3nnegsrnnk3tq2tq",
        "from": "t1gsu6clgzpcrjxclicnsva5bty3r65hnkqpd4jaq",
        "nonce": 1,
        "value": "0",
        "gasprice": "100",
        "gaslimit": 200000000,
        "method": 2,
        "params": "g4oAAED2AAFCAAEAgFhCAXzWw7TRegwB6k6a57koYZgwfgIHrDPHs9f7JpK0E1h7L4G7zEhHn4nSO3dFP/NsvAEFRRD3vjywDIPlzlnU9h0BQEA="
    }"#;

    #[test]
    fn payment_channel_update() {
        use forest_crypto::signature::Signature;

        let from_key = "Is8RE05W1aR6Xyk4IbpVA71sU2ibVQQgle80rjs8U8E=".to_string();
        let _from_pkey = "34a9e12cd978a29b89681365507433c6e3ee9daa"; // from base32decode("gsu6clgzpcrjxclicnsva5bty3r65hnk")
        let _pch_addr_hex = "70125899295ada2a86f7e48f90df1b6b486945ad"; // from base32decode("oajfrgjjllncvbxx4shzbxy3nnegsrnn")
        let privkey = PrivateKey::try_from(from_key).unwrap();

        let sig = Signature::new_secp256k1(vec![
            0x7C, 0xD6, 0xC3, 0xB4, 0xD1, 0x7A, 0x0C, 0x01, 0xEA, 0x4E, 0x9A, 0xE7, 0xB9, 0x28,
            0x61, 0x98, 0x30, 0x7E, 0x02, 0x07, 0xAC, 0x33, 0xC7, 0xB3, 0xD7, 0xFB, 0x26, 0x92,
            0xB4, 0x13, 0x58, 0x7B, 0x2F, 0x81, 0xBB, 0xCC, 0x48, 0x47, 0x9F, 0x89, 0xD2, 0x3B,
            0x77, 0x45, 0x3F, 0xF3, 0x6C, 0xBC, 0x01, 0x05, 0x45, 0x10, 0xF7, 0xBE, 0x3C, 0xB0,
            0x0C, 0x83, 0xE5, 0xCE, 0x59, 0xD4, 0xF6, 0x1D, 0x01,
        ]);

        let sv = paych::SignedVoucher {
            time_lock_min: 0,
            time_lock_max: 0,
            secret_pre_image: Vec::new(),
            extra: Option::<paych::ModVerifyParams>::None,
            lane: 0,
            nonce: 1,
            amount: BigInt::parse_bytes(b"1", 10).unwrap(),
            min_settle_height: 0,
            merges: vec![],
            signature: Some(sig),
        };

        let sv_base64 = base64::encode(to_vec(&sv).unwrap());

        let pch_update_message_unsigned_api = update_pymtchan(
            "t1gsu6clgzpcrjxclicnsva5bty3r65hnkqpd4jaq".to_string(),
            "t2oajfrgjjllncvbxx4shzbxy3nnegsrnnk3tq2tq".to_string(),
            sv_base64,
            1,
        )
        .unwrap();

        let pch_update_message_unsigned_expected: UnsignedMessageAPI =
            serde_json::from_str(PYMTCHAN_UPDATE_EXAMPLE_UNSIGNED_MSG)
                .expect("Could not serialize unsigned message");

        assert_eq!(
            serde_json::to_string(&pch_update_message_unsigned_expected).unwrap(),
            serde_json::to_string(&pch_update_message_unsigned_api).unwrap()
        );

        // Sign
        let signature = transaction_sign_raw(&pch_update_message_unsigned_api, &privkey).unwrap();

        // Verify
        let message = forest_message::UnsignedMessage::try_from(&pch_update_message_unsigned_api)
            .expect("Could not serialize unsigned message");
        let message_cbor = CborBuffer(to_vec(&message).unwrap());

        let valid_signature = verify_signature(&signature, &message_cbor);
        assert!(valid_signature.unwrap());
    }

    const PYMTCHAN_SETTLE_EXAMPLE_UNSIGNED_MSG: &str = r#"
    {
        "to": "t2oajfrgjjllncvbxx4shzbxy3nnegsrnnk3tq2tq",
        "from": "t1gsu6clgzpcrjxclicnsva5bty3r65hnkqpd4jaq",
        "nonce": 1,
        "value": "0",
        "gasprice": "0",
        "gaslimit": 20000000,
        "method": 3,
        "params": ""
    }"#;

    #[test]
    fn payment_channel_settle() {
        let from_key = "Is8RE05W1aR6Xyk4IbpVA71sU2ibVQQgle80rjs8U8E=".to_string();
        let _from_pkey = "34a9e12cd978a29b89681365507433c6e3ee9daa"; // from base32decode("gsu6clgzpcrjxclicnsva5bty3r65hnk")
        let _pch_addr_hex = "70125899295ada2a86f7e48f90df1b6b486945ad"; // from base32decode("oajfrgjjllncvbxx4shzbxy3nnegsrnn")
        let privkey = PrivateKey::try_from(from_key).unwrap();

        let pch_settle_message_unsigned_api = settle_pymtchan(
            "t2oajfrgjjllncvbxx4shzbxy3nnegsrnnk3tq2tq".to_string(),
            "t1gsu6clgzpcrjxclicnsva5bty3r65hnkqpd4jaq".to_string(),
            1,
        )
        .unwrap();

        let pch_settle_message_unsigned_expected: UnsignedMessageAPI =
            serde_json::from_str(PYMTCHAN_SETTLE_EXAMPLE_UNSIGNED_MSG)
                .expect("Could not serialize unsigned message");

        assert_eq!(
            serde_json::to_string(&pch_settle_message_unsigned_expected).unwrap(),
            serde_json::to_string(&pch_settle_message_unsigned_api).unwrap()
        );

        // Sign
        let signature = transaction_sign_raw(&pch_settle_message_unsigned_api, &privkey).unwrap();

        // Verify
        let message = forest_message::UnsignedMessage::try_from(&pch_settle_message_unsigned_api)
            .expect("Could not serialize unsigned message");
        let message_cbor = CborBuffer(to_vec(&message).unwrap());

        let valid_signature = verify_signature(&signature, &message_cbor);
        assert!(valid_signature.unwrap());
    }

    const PYMTCHAN_COLLECT_EXAMPLE_UNSIGNED_MSG: &str = r#"
    {
        "to": "t2oajfrgjjllncvbxx4shzbxy3nnegsrnnk3tq2tq",
        "from": "t1gsu6clgzpcrjxclicnsva5bty3r65hnkqpd4jaq",
        "nonce": 1,
        "value": "0",
        "gasprice": "0",
        "gaslimit": 20000000,
        "method": 4,
        "params": ""
    }"#;

    #[test]
    fn payment_channel_collect() {
        let from_key = "Is8RE05W1aR6Xyk4IbpVA71sU2ibVQQgle80rjs8U8E=".to_string();
        let _from_pkey = "34a9e12cd978a29b89681365507433c6e3ee9daa"; // from base32decode("gsu6clgzpcrjxclicnsva5bty3r65hnk")
        let _pch_addr_hex = "70125899295ada2a86f7e48f90df1b6b486945ad"; // from base32decode("oajfrgjjllncvbxx4shzbxy3nnegsrnn")
        let privkey = PrivateKey::try_from(from_key.to_string()).unwrap();

        let pch_collect_message_unsigned_api = collect_pymtchan(
            "t2oajfrgjjllncvbxx4shzbxy3nnegsrnnk3tq2tq".to_string(),
            "t1gsu6clgzpcrjxclicnsva5bty3r65hnkqpd4jaq".to_string(),
            1,
        )
        .unwrap();

        let pch_collect_message_unsigned_expected: UnsignedMessageAPI =
            serde_json::from_str(PYMTCHAN_COLLECT_EXAMPLE_UNSIGNED_MSG)
                .expect("Could not serialize unsigned message");

        assert_eq!(
            serde_json::to_string(&pch_collect_message_unsigned_expected).unwrap(),
            serde_json::to_string(&pch_collect_message_unsigned_api).unwrap()
        );

        // Sign
        let signature = transaction_sign_raw(&pch_collect_message_unsigned_api, &privkey).unwrap();

        // Verify
        let message = forest_message::UnsignedMessage::try_from(&pch_collect_message_unsigned_api)
            .expect("Could not serialize unsigned message");
        let message_cbor = CborBuffer(to_vec(&message).unwrap());

        let valid_signature = verify_signature(&signature, &message_cbor);
        assert!(valid_signature.unwrap());
    }

    #[test]
    fn serialize_signed_payment_voucher() {
        use crate::api::SignedVoucherAPI;
        use crate::api::SpecsActorsCryptoSignature;
        use serde_cbor::ser::to_vec_packed;

        // This is the Lotus voucher
        let _test_vector_cbor_rawbase64 = "igAAQPYAAUIAAQCAWEIBfNbDtNF6DAHqTprnuShhmDB-AgesM8ez1_smkrQTWHsvgbvMSEefidI7d0U_82y8AQVFEPe-PLAMg-XOWdT2HQE";

        // test_vector_cbor broken out by field:
        //
        //  8A                                      # array(10)           // array of 10 items
        //     00                                   # unsigned(0)         // TimeLockMin
        //     00                                   # unsigned(0)         // TimeLockMax
        //     40                                   # bytes(0)            // SecretPreimage
        //                                             # ""
        //     F6                                   # primitive(22)       // Extra
        //     00                                   # unsigned(0)         // Lane
        //     01                                   # unsigned(1)         // Nonce
        //     42                                   # bytes(2)            // Amount
        //         0001                              # "\x00\x01"
        //     00                                   # unsigned(0)         // MinSettleHeight
        //     80                                   # array(0)            // Merges[]
        //     58 42                                # bytes(66)           // Signature
        //  017CD6C3B4D17A0C01EA4E9AE7B9286198307E0207AC33C7B3D7FB2692B413587B2F81BBCC48479F89D23B77453FF36CBC01054510F7BE3CB00C83E5CE59D4F61D01
        let test_vector_cbor_hex_string = "8a000040f6000142000100805842017cd6c3b4d17a0c01ea4e9ae7b9286198307e0207ac33c7b3d7fb2692b413587b2f81bbcc48479f89d23b77453ff36cbc01054510f7be3cb00c83e5ce59d4f61d01";

        let sig = SpecsActorsCryptoSignature {
            typ: 1,
            data: vec![
                0x7C, 0xD6, 0xC3, 0xB4, 0xD1, 0x7A, 0x0C, 0x01, 0xEA, 0x4E, 0x9A, 0xE7, 0xB9, 0x28,
                0x61, 0x98, 0x30, 0x7E, 0x02, 0x07, 0xAC, 0x33, 0xC7, 0xB3, 0xD7, 0xFB, 0x26, 0x92,
                0xB4, 0x13, 0x58, 0x7B, 0x2F, 0x81, 0xBB, 0xCC, 0x48, 0x47, 0x9F, 0x89, 0xD2, 0x3B,
                0x77, 0x45, 0x3F, 0xF3, 0x6C, 0xBC, 0x01, 0x05, 0x45, 0x10, 0xF7, 0xBE, 0x3C, 0xB0,
                0x0C, 0x83, 0xE5, 0xCE, 0x59, 0xD4, 0xF6, 0x1D, 0x01,
            ],
        };
        let sv = SignedVoucherAPI::new(0, 1, 1, &sig);
        let serialized_cbor = to_vec_packed(&sv).unwrap();
        let mut serialized_cbor_hex_string = String::new();
        serialized_cbor
            .iter()
            .for_each(|x| serialized_cbor_hex_string.push_str(&format!("{:02x}", x)));
        //println!("serialized cbor = '{}'",serialized_cbor_hex_string);
        assert_eq!(serialized_cbor_hex_string, test_vector_cbor_hex_string);
    }

    /*#[test]
    fn test_sign_voucher() {

    }*/

    #[test]
    fn support_multisig_create() {
        let constructor_params = serde_json::json!({
            "signers": ["t1d2xrzcslx7xlbbylc5c3d5lvandqw4iwl6epxba", "t137sjdbgunloi7couiy4l5nc7pd6k2jmq32vizpy"],
            "num_approvals_threshold": 1,
            "unlock_duration": 0
        });

        let constructor_params_expected: MessageParams =
            serde_json::from_value(constructor_params).unwrap();

        let exec_params = serde_json::json!({
            "code_cid": "fil/1/multisig",
            "constructor_params": base64::encode(serialize_params(constructor_params_expected).unwrap())
        });

        let exec_params_expected: MessageParams = serde_json::from_value(exec_params).unwrap();

        let multisig_create = serde_json::json!(
        {
            "to": "t01",
            "from": "t1d2xrzcslx7xlbbylc5c3d5lvandqw4iwl6epxba",
            "nonce": 1,
            "value": "1000",
            "gaslimit": 1000000,
            "gasfeecap": "2500",
            "gaspremium": "2500",
            "method": 2,
            "params": base64::encode(serialize_params(exec_params_expected).unwrap()),
        });

        let multisig_create_message_api = create_multisig(
            "t1d2xrzcslx7xlbbylc5c3d5lvandqw4iwl6epxba".to_string(),
            vec![
                "t1d2xrzcslx7xlbbylc5c3d5lvandqw4iwl6epxba".to_string(),
                "t137sjdbgunloi7couiy4l5nc7pd6k2jmq32vizpy".to_string(),
            ],
            "1000".to_string(),
            1,
            1,
            0,
        )
        .unwrap();

        let multisig_create_message_expected: UnsignedMessageAPI =
            serde_json::from_value(multisig_create).unwrap();

        assert_eq!(
            serde_json::to_string(&multisig_create_message_expected).unwrap(),
            serde_json::to_string(&multisig_create_message_api).unwrap()
        );

        let result = transaction_serialize(&multisig_create_message_api).unwrap();

        println!("{}", hex::encode(&result));

        assert_eq!(
            hex::encode(&result),
            "8a0042000155011eaf1c8a4bbfeeb0870b1745b1f57503470b711601430003e81a000f4240430009c4430009c402584982d82a53000155000e66696c2f312f6d756c74697369675830838255011eaf1c8a4bbfeeb0870b1745b1f57503470b71165501dfe49184d46adc8f89d44638beb45f78fcad25900100"
        );
    }

    #[test]
    fn support_multisig_propose_message() {
        let proposal_params = serde_json::json!({
            "to": "t137sjdbgunloi7couiy4l5nc7pd6k2jmq32vizpy",
            "value": "1000",
            "method": 0,
            "params": "",
        });

        let proposal_params_expected: MessageParams =
            serde_json::from_value(proposal_params).unwrap();

        let multisig_proposal = serde_json::json!(
        {
            "to": "t01004",
            "from": "t1d2xrzcslx7xlbbylc5c3d5lvandqw4iwl6epxba",
            "nonce": 1,
            "value": "0",
            "gaslimit": 1000000,
            "gasfeecap": "2500",
            "gaspremium": "2500",
            "method": 2,
            "params": base64::encode(serialize_params(proposal_params_expected).unwrap())
        });

        let multisig_proposal_message_api = proposal_multisig_message(
            "t01004".to_string(),
            "t137sjdbgunloi7couiy4l5nc7pd6k2jmq32vizpy".to_string(),
            "t1d2xrzcslx7xlbbylc5c3d5lvandqw4iwl6epxba".to_string(),
            "1000".to_string(),
            1,
        )
        .unwrap();

        let multisig_proposal_message_expected: UnsignedMessageAPI =
            serde_json::from_value(multisig_proposal).unwrap();

        assert_eq!(
            serde_json::to_string(&multisig_proposal_message_expected).unwrap(),
            serde_json::to_string(&multisig_proposal_message_api).unwrap()
        );

        let result = transaction_serialize(&multisig_proposal_message_api).unwrap();

        println!("{}", hex::encode(&result));

        assert_eq!(
            hex::encode(&result),
            "8a004300ec0755011eaf1c8a4bbfeeb0870b1745b1f57503470b711601401a000f4240430009c4430009c402581d845501dfe49184d46adc8f89d44638beb45f78fcad2590430003e80040"
        );
    }

    #[test]
    fn support_multisig_approve_message() {
        let proposal_params = serde_json::json!({
            "requester": "t1d2xrzcslx7xlbbylc5c3d5lvandqw4iwl6epxba",
            "to": "t137sjdbgunloi7couiy4l5nc7pd6k2jmq32vizpy",
            "value": "1000",
            "method": 0,
            "params": "",
        });

        let proposal_params_expected: MessageParams =
            serde_json::from_value(proposal_params).unwrap();

        let proposal_hash =
            blake2b_256(serialize_params(proposal_params_expected).unwrap().as_ref());

        let approval_params = serde_json::json!({
            "txn_id": 1234,
            "proposal_hash_data": base64::encode(proposal_hash),
        });

        let approval_params_expected: MessageParams =
            serde_json::from_value(approval_params).unwrap();

        let multisig_approval = serde_json::json!(
        {
            "to": "t01004",
            "from": "t1d2xrzcslx7xlbbylc5c3d5lvandqw4iwl6epxba",
            "nonce": 1,
            "value": "0",
            "gaslimit": 1000000,
            "gasfeecap": "2500",
            "gaspremium": "2500",
            "method": 3,
            "params": base64::encode(serialize_params(approval_params_expected).unwrap()),
        });

        let multisig_approval_message_api = approve_multisig_message(
            "t01004".to_string(),
            1234,
            "t1d2xrzcslx7xlbbylc5c3d5lvandqw4iwl6epxba".to_string(),
            "t137sjdbgunloi7couiy4l5nc7pd6k2jmq32vizpy".to_string(),
            "1000".to_string(),
            "t1d2xrzcslx7xlbbylc5c3d5lvandqw4iwl6epxba".to_string(),
            1,
        )
        .unwrap();

        let multisig_approval_message_expected: UnsignedMessageAPI =
            serde_json::from_value(multisig_approval).unwrap();

        assert_eq!(
            serde_json::to_string(&multisig_approval_message_expected).unwrap(),
            serde_json::to_string(&multisig_approval_message_api).unwrap()
        );

        let result = transaction_serialize(&multisig_approval_message_api).unwrap();

        println!("{}", hex::encode(&result));

        assert_eq!(
            hex::encode(&result),
            "8a004300ec0755011eaf1c8a4bbfeeb0870b1745b1f57503470b711601401a000f4240430009c4430009c4035845821904d2982018f818ac18f218651829187218f00918ae18aa181d189b186118cf18cd18861870182b1830189318c1189c183018491860184f181918db188c18b3187818f3"
        );
    }

    #[test]
    fn support_multisig_cancel_message() {
        let proposal_params = serde_json::json!({
            "requester": "t1d2xrzcslx7xlbbylc5c3d5lvandqw4iwl6epxba",
            "to": "t137sjdbgunloi7couiy4l5nc7pd6k2jmq32vizpy",
            "value": "1000",
            "method": 0,
            "params": "",
        });

        let proposal_params_expected: MessageParams =
            serde_json::from_value(proposal_params).unwrap();

        let proposal_hash =
            blake2b_256(serialize_params(proposal_params_expected).unwrap().as_ref());

        let cancel_params = serde_json::json!({
            "txn_id": 1234,
            "proposal_hash_data": base64::encode(proposal_hash),
        });

        let cancel_params_expected: MessageParams = serde_json::from_value(cancel_params).unwrap();

        let multisig_cancel = serde_json::json!(
        {
            "to": "t01004",
            "from": "t1d2xrzcslx7xlbbylc5c3d5lvandqw4iwl6epxba",
            "nonce": 1,
            "value": "0",
            "gaslimit": 1000000,
            "gasfeecap": "2500",
            "gaspremium": "2500",
            "method": 4,
            "params": base64::encode(serialize_params(cancel_params_expected).unwrap()),
        });

        let multisig_cancel_message_api = cancel_multisig_message(
            "t01004".to_string(),
            1234,
            "t1d2xrzcslx7xlbbylc5c3d5lvandqw4iwl6epxba".to_string(),
            "t137sjdbgunloi7couiy4l5nc7pd6k2jmq32vizpy".to_string(),
            "1000".to_string(),
            "t1d2xrzcslx7xlbbylc5c3d5lvandqw4iwl6epxba".to_string(),
            1,
        )
        .unwrap();

        let multisig_cancel_message_expected: UnsignedMessageAPI =
            serde_json::from_value(multisig_cancel).unwrap();

        assert_eq!(
            serde_json::to_string(&multisig_cancel_message_expected).unwrap(),
            serde_json::to_string(&multisig_cancel_message_api).unwrap()
        );

        let result = transaction_serialize(&multisig_cancel_message_api).unwrap();

        println!("{}", hex::encode(&result));

        assert_eq!(
            hex::encode(&result),
            "8a004300ec0755011eaf1c8a4bbfeeb0870b1745b1f57503470b711601401a000f4240430009c4430009c4045845821904d2982018f818ac18f218651829187218f00918ae18aa181d189b186118cf18cd18861870182b1830189318c1189c183018491860184f181918db188c18b3187818f3"
        );
    }
}<|MERGE_RESOLUTION|>--- conflicted
+++ resolved
@@ -1,6 +1,5 @@
 #![cfg_attr(not(test), deny(clippy::unwrap_used, clippy::expect_used,))]
 
-<<<<<<< HEAD
 use crate::api::{
     MessageParams, MessageTx, MessageTxAPI, MessageTxNetwork, SignatureAPI, SignedMessageAPI,
     UnsignedMessageAPI,
@@ -12,8 +11,6 @@
 use forest_encoding::blake2b_256;
 use forest_encoding::{from_slice, to_vec};
 use num_bigint_chainsafe::{BigInt, BigUint};
-=======
->>>>>>> d0a26479
 use std::convert::TryFrom;
 use std::str::FromStr;
 
@@ -481,11 +478,7 @@
         ));
     };
 
-<<<<<<< HEAD
     let constructor_params_multisig = multisig::ConstructorParams {
-=======
-    let constructor_params_multisig = ConstructorParams {
->>>>>>> d0a26479
         signers,
         num_approvals_threshold: required,
         unlock_duration: duration,
@@ -553,13 +546,9 @@
         nonce,
         value: "0".to_string(),
         gas_limit: 1000000,
-<<<<<<< HEAD
-        method: multisig::MethodMultisig::Propose as u64,
-=======
         gas_fee_cap: "2500".to_string(),
         gas_premium: "2500".to_string(),
-        method: MethodMultisig::Propose as u64,
->>>>>>> d0a26479
+        method: multisig::MethodMultisig::Propose as u64,
         params: base64::encode(params.bytes()),
     };
 
@@ -916,20 +905,6 @@
 
 #[cfg(test)]
 mod tests {
-<<<<<<< HEAD
-=======
-    use std::convert::TryFrom;
-
-    use bip39::{Language, Seed};
-    use bls_signatures::Serialize;
-    use forest_address::Address;
-    use forest_encoding::blake2b_256;
-    use forest_encoding::to_vec;
-    use rand::SeedableRng;
-    use rand_chacha::ChaCha8Rng;
-    use rayon::prelude::*;
-
->>>>>>> d0a26479
     use crate::api::{MessageParams, MessageTxAPI, UnsignedMessageAPI};
     use crate::signature::{Signature, SignatureBLS};
     use crate::{
@@ -940,7 +915,6 @@
         update_pymtchan, verify_aggregated_signature, verify_signature, CborBuffer, Mnemonic,
         PrivateKey,
     };
-<<<<<<< HEAD
     use bip39::{Language, Seed};
     use extras::paych;
     use forest_encoding::blake2b_256;
@@ -954,8 +928,6 @@
     use rand_chacha::ChaCha8Rng;
     use rayon::prelude::*;
     use regex::Regex;
-=======
->>>>>>> d0a26479
 
     const BLS_PUBKEY: &str = "ade28c91045e89a0dcdb49d5ed0d62a4f02d78a96dbd406a4f9d37a1cd2fb5c29058def79b01b4d1556ade74ffc07904";
     const BLS_PRIVATEKEY: &str = "0x7Y0GGX92MeWBF9mcWuR5EYPxe2dy60r8XIQOD31BI=";
