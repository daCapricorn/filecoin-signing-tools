[package]
name = "filecoin-signer"
version = "0.1.0"
authors = ["Zondax <info@zondax.ch>"]
edition = "2018"
license = "Apache-2.0"
repository = "https://github.com/Zondax/filecoin-signing-tools"
description =""

[dependencies]
thiserror = "1.0"
base64 = "0.12.0"
serde = { version = "1.0", features = ["derive"] }
serde_json = "1.0"
serde_cbor = "0.11.1"
serde_bytes = "0.11.5"
rayon = "1"

bls-signatures = "0.6.1"

# for unit tests
regex = "1.3.9"

# Crypto related
hex = { git = "https://github.com/Zondax/rust-hex", rev="6e35fb48999278c8c6c75b099baa4ea2a9d1d12b" }
getrandom="0.1.14"
libsecp256k1 = "0.3.5"
blake2b_simd = "0.5.10"
hmac = "0.8.1"
zeroize = { version = "1.1", default-features = false, features = ["zeroize_derive"] }
sha2 = "0.9.1"

# logging
log = "0.4.11"
env_logger = "0.7.1"

arbitrary = { optional = true, features = ["derive"], version = "" }
ffi-support = { optional = true, version = "0.4" }

<<<<<<< HEAD
# TODO: Update once crates are available
forest_vm = "0.2.0"
forest_message = "0.3.0"
forest_address = "0.2.0"
forest_encoding = "0.1.1"
forest_cid = "0.1.0"
forest_crypto = "0.2.1"
=======
forest_vm = "0.2.1"
forest_message = "0.4.0"
forest_address = "0.2.3"
forest_encoding = "0.1.2"
forest_cid = "0.1.1"
>>>>>>> d0a26479

tiny-bip39 = "0.7.3"
num_bigint_chainsafe = { package = "forest_bigint", version = "0.1.0"}

zx-bip44 = "0.1.0"

extras = { path = "../extras"}

[dev-dependencies]
rand_chacha = "0.2.2"
rand = "0.7"

[features]
default = []
with-arbitrary = ["arbitrary"]
with-ffi-support = ["ffi-support"]<|MERGE_RESOLUTION|>--- conflicted
+++ resolved
@@ -37,21 +37,13 @@
 arbitrary = { optional = true, features = ["derive"], version = "" }
 ffi-support = { optional = true, version = "0.4" }
 
-<<<<<<< HEAD
-# TODO: Update once crates are available
-forest_vm = "0.2.0"
-forest_message = "0.3.0"
-forest_address = "0.2.0"
-forest_encoding = "0.1.1"
-forest_cid = "0.1.0"
-forest_crypto = "0.2.1"
-=======
+
 forest_vm = "0.2.1"
 forest_message = "0.4.0"
 forest_address = "0.2.3"
 forest_encoding = "0.1.2"
 forest_cid = "0.1.1"
->>>>>>> d0a26479
+forest_crypto = "0.2.1"
 
 tiny-bip39 = "0.7.3"
 num_bigint_chainsafe = { package = "forest_bigint", version = "0.1.0"}
