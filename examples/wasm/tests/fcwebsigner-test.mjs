--- conflicted
+++ resolved
@@ -1,5 +1,4 @@
 import * as assert from 'assert';
-<<<<<<< HEAD
 import secp256k1 from 'secp256k1';
 import {verify_signature, transaction_parse, transaction_create, sign_transaction} from 'fcwebsigner';
 import bip32 from 'bip32'
@@ -66,6 +65,28 @@
 
 });
 
+test('Key Generate', () => {
+
+  // TODO
+  let key = key_generate();
+
+  console.log("Pubkey :", key.pubkey);
+  console.log("Prvkey :", key.prvkey);
+
+  assert.equal(key.pubkey, "Public key!")
+})
+
+test('Key Derive', () => {
+  let keypair = key_derive("equip will roof matter pink blind book anxiety banner elbow sun young", "m/44'/161'/0/0/1");
+
+  console.log("Pubkey :", keypair.pubkey);
+  console.log("Prvkey :", keypair.prvkey);
+})
+
+test('Verify signature', () => {
+  assert.equal(verify_signature(), false);
+})
+
 test('Sign Transaction', () => {
   let child = node.derivePath("m/44'/461'/0/0/0")
 
@@ -91,13 +112,9 @@
 
   // Verify recovery id which is the last byte of the signature
   assert.equal(0x01, signature[64]);
-=======
-import {hello, verify_signature, key_generate, key_derive} from 'fcwebsigner';
->>>>>>> 9b096d7b
 
 });
 
-<<<<<<< HEAD
 test('Verify signature', () => {
   let child = node.derivePath("m/44'/461'/0/0/0");
   let message_digest = getDigest(Buffer.from(cbor_transaction, 'hex'));
@@ -112,31 +129,4 @@
   console.log("CBOR Transaction hex :", cbor_transaction)
 
   assert.equal(verify_signature(signatureRSV, cbor_transaction), true);
-=======
-// FIXME: Disabled to avoid having CI issues. Move to a standard test runner
-test('Hello world fail', () => {
-    // assert.equal(hello(), 124);
-});
-
-test('Key Generate', () => {
-
-  // TODO
-  let key = key_generate();
-
-  console.log("Pubkey :", key.pubkey);
-  console.log("Prvkey :", key.prvkey);
-
-  assert.equal(key.pubkey, "Public key!")
-})
-
-test('Key Derive', () => {
-  let keypair = key_derive("equip will roof matter pink blind book anxiety banner elbow sun young", "m/44'/161'/0/0/1");
-
-  console.log("Pubkey :", keypair.pubkey);
-  console.log("Prvkey :", keypair.prvkey);
-})
-
-test('Verify signature', () => {
-  assert.equal(verify_signature(), false);
->>>>>>> 9b096d7b
 })