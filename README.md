--- conflicted
+++ resolved
@@ -29,7 +29,6 @@
     - retrieve tx status
 - Examples
 
-<<<<<<< HEAD
   | Caller          | Callee          | Status                           |                                  |
   |-----------------|-----------------|----------------------------------|----------------------------------|
   | Node.js         | JSONRPC Service | Ready :heavy_check_mark:         | [Link](examples/service_jsonrpc) |
@@ -38,7 +37,7 @@
   | Browser         | WASM + Ledger   | Ready :heavy_check_mark:         | [Link](examples/wasm_node)       |
   | Node.js / Mocha | WASM            | Ready :heavy_check_mark:         | [Link](examples/wasm_node)       |
   |                 |                 |                                  |                                  |
-  | Rust            | Rust + Ledger   | Planned :hourglass_flowing_sand: | [Soon]()                         |
+  | Rust            | Rust + Ledger   | Ready :heavy_check_mark:         | [Link](examples/wasm_ledger)     |
   | C               | Rust            | Ready :heavy_check_mark:         | [Link](examples/ffi/c)           |
   | C++             | Rust            | Ready :heavy_check_mark:         | [Link](examples/ffi/c++)         |
   | Java            | Rust            | Ready :heavy_check_mark:         | [Link](examples/ffi/java)        |
@@ -95,25 +94,4 @@
 | `make test_wasm_unit`    | Unit tests                |
 | `make test_wasm_node`    | Node integration tests    |
 | `make test_wasm_browser` | Browser integration tests |
-| `make test_wasm_ledger`  | Ledger integration tests  |
-
-We suggest exploring these tests as they are great examples of how to use this functionality in different environments.
-=======
-  | From            | To              | Status                           |                          |
-  | --------------- | --------------- | -------------------------------- | ------------------------ |
-  | Node.js         | JSONRPC Service | Ready :heavy_check_mark:         | [Link](examples/jsonrpc) |
-  |                 |                 |                                  |                          |
-  | Browser         | WASM            | Ready :heavy_check_mark:         | [Link](examples/www)     |
-  | Browser         | WASM + Ledger   | Planned :hourglass_flowing_sand: | [Soon]()                 |
-  | Node.js / Mocha | WASM            | Ready :heavy_check_mark:         | [Link](examples/wasm)    |
-  |                 |                 |                                  |                          |
-  | Rust            | Rust + Ledger   | Planned :hourglass_flowing_sand: | [Soon]()                 |
-  | C/C++           | Rust            | Planned :hourglass_flowing_sand: | [Soon]()                 |
-  | Java            | Rust            | Planned :hourglass_flowing_sand: | [Soon]()                 |
-  | Kotlin          | Rust            | Planned :hourglass_flowing_sand: | [Soon]()                 |
-  | Go              | Rust            | Planned :hourglass_flowing_sand: | [Soon]()                 |
-  | Objective-C     | Rust            | Planned :hourglass_flowing_sand: | [Soon]()                 |
-  | Swift           | Rust            | Planned :hourglass_flowing_sand: | [Soon]()                 |
-  | React Native    | Rust            | Planned :hourglass_flowing_sand: | [Soon]()                 |
-  | Flutter         | Rust            | Planned :hourglass_flowing_sand: | [Soon]()                 |
->>>>>>> 59ba4d37
+| `make test_wasm_ledger`  | Ledger integration tests  |